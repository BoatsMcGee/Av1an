import json
import sys
import os
import shutil
from psutil import virtual_memory
from distutils.spawn import find_executable
from pathlib import Path
from av1an.commandtypes import Command
from av1an.utils import frame_probe_fast, hash_path, terminate
from av1an.concat import vvc_concat, concatenate_ffmpeg, concatenate_mkvmerge
from av1an.logger import log
from av1an.vapoursynth import create_vs_file, frame_probe_vspipe
from av1an.av1an import get_ffmpeg_info


class Project(object):
    def __init__(self, initial_data):

        # Project info
        self.frames: int = 0
        self.counter = None
        self.is_vs: bool = None

        # Input/Output/Temp
        self.input: Path = None
        self.temp: Path = None
        self.output_file: Path = None
        self.mkvmerge: bool = None
        self.config = None
        self.webm = None

        # Splitting
        self.chunk_method: str = None
        self.scenes: Path = None
        self.split_method: str = None
        self.extra_split: int = None
        self.min_scene_len: int = None

        # PySceneDetect split
        self.threshold: float = None

        # AOM Keyframe split
        self.reuse_first_pass: bool = None

        # Encoding
        self.passes = None
        self.video_params: Command = None
        self.encoder: str = None
        self.workers: int = None

        # FFmpeg params
        self.ffmpeg_pipe: Command = None
        self.ffmpeg: str = None
        self.audio_params = None
        self.pix_format: Command = None

        # Misc
        self.quiet = False
        self.logging = None
        self.resume: bool = None
        self.no_check: bool = None
        self.keep: bool = None
        self.force: bool = None

        # Vmaf
        self.vmaf: bool = None
        self.vmaf_path: str = None
        self.vmaf_res: str = None

        # Target Quality
        self.target_quality: int = None
        self.probes: int = None
        self.min_q: int = None
        self.max_q: int = None
        self.vmaf_plots: bool = None
        self.probing_rate: int = None
        self.n_threads: int = None
        self.vmaf_filter: str = None

        # VVC
        self.vvc_conf: Path = None
        self.video_dimensions = (None, None)
        self.video_framerate = None

        # Set all initial values
        self.load_project(initial_data)

    def load_project(self, initial_data):
        """
        Loads project attributes to this class
        """
        # Set all initial values
        for key in initial_data:
            setattr(self, key, initial_data[key])

    def get_frames(self):
        """
        Get total frame count of input file, returning total_frames from project if already exists
        """
        # TODO: Unify get frames with vs pipe cache generation

        if self.frames > 0:
            return self.frames

        if self.chunk_method in ("vs_ffms2", "vs_lsmash"):
            vs = (
                self.input
                if self.is_vs
                else create_vs_file(self.temp, self.input, self.chunk_method)
            )
            fr = frame_probe_vspipe(vs)
            if fr > 0:
                self.frames = fr
                return fr

        total = frame_probe_fast(self.input, self.is_vs)

        self.frames = total

        return self.frames

    def set_frames(self, frame_count: int):
        """
        Setting total frame count for project
        """
        self.frames = frame_count

    def outputs_filenames(self):
        """
        Set output filename and promts overwrite if file exists

        :param project: the Project
        """
        if self.webm:
            suffix = ".webm"
        else:
            suffix = ".mkv"

        # Check for non-empty string
        if isinstance(self.output_file, str) and self.output_file:
            if self.output_file[-1] in ("\\", "/"):
                if not Path(self.output_file).exists():
                    os.makedirs(Path(self.output_file), exist_ok=True)
                self.output_file = Path(
                    f"{self.output_file}{self.input.stem}_{self.encoder}{suffix}"
                )
            else:
                self.output_file = Path(self.output_file).with_suffix(suffix)
        else:
            self.output_file = Path(f"{self.input.stem}_{self.encoder}{suffix}")

    def promt_output_overwrite(self):

        if self.output_file.exists():
            print(
                f":: Output file {self.output_file} exist, overwrite? [y/n or enter]:"
            )

            promt = input()

            if "y" in promt.lower() or promt.strip() == "":
                pass
            else:
                print("Stopping")
                sys.exit()

    def load_project_from_file(self, path_string):
        """
        Loads projedt attributes from json to this class
        """
        pth = Path(path_string)
        with open(pth) as json_data:
            data = json.load(json_data)
        self.load_project(data)

    def save_project_to_file(self, path_string):
        """
        Save project attributes from json to this class
        """
        pth = Path(path_string)
        with open(pth, "w") as json_data:
            json_data.write(self.save_project())

    def save_project(self):
        """
        Returns json of this class, which later can be loaded
        """
        dt = dict(self.__dict__)
        del dt["input"]
        del dt["output_file"]
        del dt["temp"]
        del dt["vmaf_path"]
        del dt["config"]
        return json.dumps(dt, indent=4, sort_keys=True)

    def determine_workers(self):
        """Returns number of workers that machine can handle with selected encoder."""
        if self.workers:
            return self.workers

        cpu = os.cpu_count()
        ram = round(virtual_memory().total / 2 ** 30)

        if self.encoder in ("aom", "rav1e", "vpx"):
            workers = round(min(cpu / 3, ram / 1.5))

        elif self.encoder in ("svt_av1", "svt_vp9", "x265", "x264"):
            workers = round(min(cpu, ram)) // 8

        elif self.encoder in "vvc":
            workers = round(min(cpu, ram)) // 4

        # fix if workers round up to 0
        if workers == 0:
            workers = 1

        self.workers = workers

    def setup(self):
        """Creating temporally folders when needed."""

        if self.temp:
            if self.temp[-1] in ("\\", "/"):
                self.temp = Path(f"{self.temp}{'.' + str(hash_path(str(self.input)))}")
            else:
                self.temp = Path(str(self.temp))
        else:
            self.temp = Path("." + str(hash_path(str(self.input))))

        # Checking is resume possible
        done_path = self.temp / "done.json"
        self.resume = self.resume and done_path.exists()

        if not self.resume and self.temp.is_dir():
            shutil.rmtree(self.temp)

        (self.temp / "split").mkdir(parents=True, exist_ok=True)
        (self.temp / "encode").mkdir(exist_ok=True)

    def concat_routine(self):
        """
        Runs the concatenation routine with project

        :param project: the Project
        :return: None
        """
        try:
            if self.encoder == "vvc":
                vvc_concat(self.temp, self.output_file.with_suffix(".h266"))
            elif self.mkvmerge:
                concatenate_mkvmerge(self.temp, self.output_file)
            else:
                concatenate_ffmpeg(self.temp, self.output_file, self.encoder)
        except Exception as e:
            _, _, exc_tb = sys.exc_info()
            print(
                f"Concatenation failed, error At line: {exc_tb.tb_lineno}\nError:{str(e)}"
            )
            log(f"Concatenation failed, aborting, error: {e}")
            terminate()

    def select_best_chunking_method(self):
        """
        Selecting best chunking method based on available methods
        """
        if not find_executable("vspipe"):
            self.chunk_method = "hybrid"
            log("Set Chunking Method: Hybrid")
        else:
            try:
                import vapoursynth

                plugins = vapoursynth.get_core().get_plugins()

                if "systems.innocent.lsmas" in plugins:
                    log("Set Chunking Method: L-SMASH")
                    self.chunk_method = "vs_lsmash"

                elif "com.vapoursynth.ffms2" in plugins:
                    log("Set Chunking Method: FFMS2")
                    self.chunk_method = "vs_ffms2"
                else:
                    log(f"Vapoursynth installed but no supported chunking methods.")
                    log("Fallback to Hybrid")
                    self.chunk_method = "hybrid"

            except Exception as e:
                log(f"Vapoursynth not installed but vspipe reachable")
                log(f"Error:{e}" + "Fallback to Hybrid")
                self.chunk_method = "hybrid"

    def check_exes(self):
        """
        Checking required executables
        """

<<<<<<< HEAD
        log("Rust code")
        log(get_ffmpeg_info())
=======
        if not find_executable("ffmpeg"):
            print("No ffmpeg")
            terminate()
        else:
            log("Rust code")
            log(get_ffmpeg_info())
>>>>>>> efa62b70

        if self.chunk_method in ["vs_ffms2", "vs_lsmash"]:
            if not find_executable("vspipe"):
                print("vspipe executable not found")
                terminate()

            try:
                import vapoursynth

                plugins = vapoursynth.get_core().get_plugins()

                if (
                    self.chunk_method == "vs_lsmash"
                    and "systems.innocent.lsmas" not in plugins
                ):
                    print("lsmas is not installed")
                    terminate()

                if (
                    self.chunk_method == "vs_ffms2"
                    and "com.vapoursynth.ffms2" not in plugins
                ):
                    print("ffms2 is not installed")
                    terminate()
            except ModuleNotFoundError:
                print("Vapoursynth is not installed")
                terminate()<|MERGE_RESOLUTION|>--- conflicted
+++ resolved
@@ -294,17 +294,12 @@
         Checking required executables
         """
 
-<<<<<<< HEAD
-        log("Rust code")
-        log(get_ffmpeg_info())
-=======
         if not find_executable("ffmpeg"):
             print("No ffmpeg")
             terminate()
         else:
             log("Rust code")
             log(get_ffmpeg_info())
->>>>>>> efa62b70
 
         if self.chunk_method in ["vs_ffms2", "vs_lsmash"]:
             if not find_executable("vspipe"):
