use std::{
    io::{self, Write},
    panic,
    path::{Path, PathBuf},
    process,
    process::exit,
    thread::available_parallelism,
};

use ::ffmpeg::format::Pixel;
use anyhow::{anyhow, bail, ensure, Context};
use av1an_core::{
    adapt_probing_rate,
    ffmpeg,
    hash_path,
    init_logging,
    into_vec,
    read_in_dir,
    vapoursynth,
    Av1anContext,
    ChunkMethod,
    ChunkOrdering,
    ConcatMethod,
    EncodeArgs,
    Encoder,
    Input,
    InputPixelFormat,
    PixelFormat,
    ProbingSpeed,
    ProbingStatistic,
    ProbingStatisticName,
    ScenecutMethod,
    SplitMethod,
    TargetMetric,
    TargetQuality,
    Verbosity,
    VmafFeature,
    DEFAULT_LOG_LEVEL,
};
use clap::{value_parser, Parser};
use num_traits::cast::ToPrimitive;
use once_cell::sync::OnceCell;
use path_abs::{PathAbs, PathInfo};
use tracing::{instrument, level_filters::LevelFilter, warn};

fn main() -> anyhow::Result<()> {
    let orig_hook = panic::take_hook();
    // Catch panics in child threads
    panic::set_hook(Box::new(move |panic_info| {
        orig_hook(panic_info);
        process::exit(1);
    }));
    run()
}

// needs to be static, runtime allocated string to avoid evil hacks to
// concatenate non-trivial strings at compile-time
fn version() -> &'static str {
    fn get_vs_info() -> String {
        let isfound = |found: bool| if found { "Found" } else { "Not found" };
        format!(
            "\
* VapourSynth Plugins
  systems.innocent.lsmas : {}
  com.vapoursynth.ffms2  : {}
  com.vapoursynth.dgdecodenv : {}
  com.vapoursynth.bestsource : {}
  com.julek.plugin : {}
  com.julek.vszip : {}
  com.lumen.vship : {}",
            isfound(vapoursynth::is_lsmash_installed()),
            isfound(vapoursynth::is_ffms2_installed()),
            isfound(vapoursynth::is_dgdecnv_installed()),
            isfound(vapoursynth::is_bestsource_installed()),
            isfound(vapoursynth::is_julek_installed()),
            isfound(vapoursynth::is_vszip_installed()),
            isfound(vapoursynth::is_vship_installed())
        )
    }

    fn get_encoder_info() -> String {
        format!(
            "\
* Available Encoders
  aomenc  : {}
  SVT-AV1 : {}
  rav1e   : {}
  x264    : {}
  x265    : {}
  vpxenc  : {}",
            Encoder::aom.version_text().as_deref().unwrap_or("Not found"),
            Encoder::svt_av1.version_text().as_deref().unwrap_or("Not found"),
            Encoder::rav1e.version_text().as_deref().unwrap_or("Not found"),
            Encoder::x264.version_text().as_deref().unwrap_or("Not found"),
            Encoder::x265.version_text().as_deref().unwrap_or("Not found"),
            Encoder::vpx.version_text().as_deref().unwrap_or("Not found")
        )
    }

    static INSTANCE: OnceCell<String> = OnceCell::new();
    INSTANCE.get_or_init(|| {
        match (
            option_env!("VERGEN_GIT_SHA"),
            option_env!("VERGEN_CARGO_DEBUG"),
            option_env!("VERGEN_RUSTC_SEMVER"),
            option_env!("VERGEN_RUSTC_LLVM_VERSION"),
            option_env!("VERGEN_CARGO_TARGET_TRIPLE"),
            option_env!("VERGEN_GIT_COMMIT_DATE"),
        ) {
            (
                Some(git_hash),
                Some(cargo_debug),
                Some(rustc_ver),
                Some(llvm_ver),
                Some(target_triple),
                Some(commit_date),
            ) => {
                format!(
                    "{}-unstable (rev {}) ({})

* Compiler
  rustc {} (LLVM {})

* Target Triple
  {}

* Date Info
  Commit Date:  {}

{}

{}",
                    env!("CARGO_PKG_VERSION"),
                    git_hash,
                    if cargo_debug.parse::<bool>().unwrap() {
                        "Debug"
                    } else {
                        "Release"
                    },
                    rustc_ver,
                    llvm_ver,
                    target_triple,
                    commit_date,
                    get_vs_info(),
                    get_encoder_info()
                )
            },
            _ => format!(
                "\
{}

{}

{}",
                // only include the semver on a release (when git information isn't available)
                env!("CARGO_PKG_VERSION"),
                get_vs_info(),
                get_encoder_info()
            ),
        }
    })
}

/// Cross-platform command-line AV1 / VP9 / HEVC / H264 encoding framework with
/// per-scene quality encoding
#[derive(Parser, Debug)]
#[clap(name = "av1an", version = version())]
pub struct CliOpts {
    /// Input file to encode
    ///
    /// Can be a video or VapourSynth (.py, .vpy) script.
    #[clap(short, required = true)]
    pub input: Vec<PathBuf>,

    /// Video output file
    #[clap(short)]
    pub output_file: Option<PathBuf>,

    /// Temporary directory to use
    ///
    /// If not specified, the temporary directory name is a hash of the input
    /// file name.
    #[clap(long)]
    pub temp: Option<PathBuf>,

    /// Disable printing progress to the terminal
    #[clap(short, long, conflicts_with = "verbose")]
    pub quiet: bool,

    /// Print extra progress info and stats to terminal
    #[clap(long)]
    pub verbose: bool,

    /// Log file location under ./logs [default: ./logs/av1an.log]
    ///
    /// Must be a relative path. Prepending with ./logs is optional.
    #[clap(short, long)]
    pub log_file: Option<String>,

    /// Set log level for log file (does not affect command-line log level)
    ///
    /// error: Designates very serious errors.
    ///
    /// warn: Designates hazardous situations.
    ///
    /// info: Designates useful information.
    ///
    /// debug: Designates lower priority information.
    ///
    /// trace: Designates very low priority, often extremely verbose,
    /// information. Includes rav1e scenechange decision info.
    #[clap(long, default_value_t = DEFAULT_LOG_LEVEL, ignore_case = true)]
    // "off" is also an allowed value for LevelFilter but we just disable the user from setting it
    pub log_level: LevelFilter,

    /// Resume previous session from temporary directory
    #[clap(short, long)]
    pub resume: bool,

    /// Do not delete the temporary folder after encoding has finished
    #[clap(short, long)]
    pub keep: bool,

    /// Do not check if the encoder arguments specified by -v/--video-params are
    /// valid.
    #[clap(long)]
    pub force: bool,

    /// Do not include Av1an's default set of encoder parameters.
    #[clap(long)]
    pub no_defaults: bool,

    /// Overwrite output file, without confirmation
    #[clap(short = 'y')]
    pub overwrite: bool,

    /// Never overwrite output file, without confirmation
    #[clap(short = 'n', conflicts_with = "overwrite")]
    pub never_overwrite: bool,

    /// Maximum number of chunk restarts for an encode
    #[clap(long, default_value_t = 3, value_parser = value_parser!(u32).range(1..))]
    pub max_tries: u32,

    /// Number of workers to spawn [0 = automatic]
    #[clap(short, long, default_value_t = 0)]
    pub workers: usize,

    /// Pin each worker to a specific set of threads of this size (disabled by
    /// default)
    ///
    /// This is currently only supported on Linux and Windows, and does nothing
    /// on unsupported platforms. Leaving this option unspecified allows the
    /// OS to schedule all processes spawned.
    #[clap(long)]
    pub set_thread_affinity: Option<usize>,

    /// Scaler used for scene detection (if --sc-downscale-height XXXX is used)
    /// and VMAF calculation
    ///
    /// Valid scalers are based on the scalers available in ffmpeg, including
    /// lanczos[1-9] with [1-9] defining the width of the lanczos scaler.
    #[clap(long, default_value = "bicubic")]
    pub scaler: String,

    /// Pass python argument(s) to the script environment
    /// --vspipe-args "message=fluffy kittens" "head=empty"
    #[clap(long, num_args(0..))]
    pub vspipe_args: Vec<String>,

    /// File location for scenes
    #[clap(short, long, help_heading = "Scene Detection")]
    pub scenes: Option<PathBuf>,

    /// Run the scene detection only before exiting
    ///
    /// Requires a scene file with --scenes.
    #[clap(long, requires("scenes"), help_heading = "Scene Detection")]
    pub sc_only: bool,

    /// Method used to determine chunk boundaries
    ///
    /// "av-scenechange" uses an algorithm to analyze which frames of the video
    /// are the start of new scenes, while "none" disables scene detection
    /// entirely (and only relies on -x/--extra-split to
    /// add extra scenecuts).
    #[clap(long, default_value_t = SplitMethod::AvScenechange, help_heading = "Scene Detection")]
    pub split_method: SplitMethod,

    /// Scene detection algorithm to use for av-scenechange
    ///
    /// Standard: Most accurate, still reasonably fast. Uses a cost-based
    /// algorithm to determine keyframes.
    ///
    /// Fast: Very fast, but less accurate. Determines keyframes based on the
    /// raw difference between pixels.
    #[clap(long, default_value_t = ScenecutMethod::Standard, help_heading = "Scene Detection")]
    pub sc_method: ScenecutMethod,

    /// Optional downscaling for scene detection
    ///
    /// Specify as the desired maximum height to scale to (e.g. "720" to
    /// downscale to 720p — this will leave lower resolution content
    /// untouched). Downscaling improves scene detection speed but lowers
    /// accuracy, especially when scaling to very low resolutions.
    ///
    /// By default, no downscaling is performed.
    #[clap(long, help_heading = "Scene Detection")]
    pub sc_downscale_height: Option<usize>,

    /// Perform scene detection with this pixel format
    #[clap(long, help_heading = "Scene Detection")]
    pub sc_pix_format: Option<Pixel>,

    /// Maximum scene length
    ///
    /// When a scenecut is found whose distance to the previous scenecut is
    /// greater than the value specified by this option, one or more extra
    /// splits (scenecuts) are added. Set this option to 0 to disable adding
    /// extra splits.
    #[clap(short = 'x', long, help_heading = "Scene Detection")]
    pub extra_split: Option<usize>,

    /// Maximum scene length, in seconds
    ///
    /// If both frames and seconds are specified, then the number of frames will
    /// take priority.
    #[clap(long, default_value_t = 10.0, help_heading = "Scene Detection")]
    pub extra_split_sec: f64,

    /// Minimum number of frames for a scenecut
    #[clap(long, default_value_t = 24, help_heading = "Scene Detection")]
    pub min_scene_len: usize,

    /// Comma-separated list of frames to force as keyframes
    ///
    /// Can be useful for improving seeking with chapters, etc.
    /// Frame 0 will always be a keyframe and does not need to be specified
    /// here.
    #[clap(long, help_heading = "Scene Detection")]
    pub force_keyframes: Option<String>,

    /// Video encoder to use
    #[clap(short, long, default_value_t = Encoder::aom, help_heading = "Encoding")]
    pub encoder: Encoder,

    /// Parameters for video encoder
    ///
    /// These parameters are for the encoder binary directly, so the ffmpeg
    /// syntax cannot be used. For example, CRF is specified in ffmpeg via
    /// "-crf <CRF>", but the x264 binary takes this value with double
    /// dashes, as in "--crf <CRF>". See the --help output of each encoder for
    /// a list of valid options. This list of parameters will be merged into
    /// Av1an's default set of encoder parameters.
    #[clap(short, long, allow_hyphen_values = true, help_heading = "Encoding")]
    pub video_params: Option<String>,

    /// Number of encoder passes
    ///
    /// Since aom and vpx benefit from two-pass mode even with constant quality
    /// mode (unlike other encoders in which two-pass mode is used for more
    /// accurate VBR rate control), two-pass mode is used by default for
    /// these encoders.
    ///
    /// When using aom or vpx with RT mode (--rt), one-pass mode is always used
    /// regardless of the value specified by this flag (as RT mode in aom
    /// and vpx only supports one-pass encoding).
    #[clap(short, long, value_parser = value_parser!(u8).range(1..=2), help_heading = "Encoding")]
    pub passes: Option<u8>,

    /// Estimate tile count from source
    ///
    /// Worker estimation will consider tile count accordingly.
    #[clap(long, help_heading = "Encoding")]
    pub tile_auto: bool,

    /// FFmpeg filter options
    #[clap(
        short = 'f',
        long = "ffmpeg",
        allow_hyphen_values = true,
        help_heading = "Encoding"
    )]
    pub ffmpeg_filter_args: Option<String>,

    /// Audio encoding parameters (ffmpeg syntax)
    ///
    /// If not specified, "-c:a copy" is used.
    ///
    /// Do not use ffmpeg's -map syntax with this option. Instead, use the colon
    /// syntax with each parameter you specify.
    ///
    /// Subtitles are always copied by default.
    ///
    /// Example to encode all audio tracks with libopus at 128k:
    ///
    /// -a="-c:a libopus -b:a 128k"
    ///
    /// Example to encode the first audio track with libopus at 128k, and the
    /// second audio track with aac at 24k, where only the second track is
    /// downmixed to a single channel:
    ///
    /// -a="-c:a:0 libopus -b:a:0 128k -c:a:1 aac -ac:a:1 1 -b:a:1 24k"
    #[clap(short, long, allow_hyphen_values = true, help_heading = "Encoding")]
    pub audio_params: Option<String>,

    /// Ignore any detected mismatch between scene frame count and encoder frame
    /// count
    #[clap(long, help_heading = "Encoding")]
    pub ignore_frame_mismatch: bool,

    /// Method used for piping exact ranges of frames to the encoder
    ///
    /// Methods that require an external vapoursynth plugin:
    ///
    /// lsmash - Generally the best and most accurate method. Does not require
    /// intermediate files. Errors generally only occur if the input file
    /// itself is broken (for example, if the video bitstream is invalid in some
    /// way, video players usually try to recover from the errors as much as
    /// possible even if it results in visible artifacts, while lsmash will
    /// instead throw an error). Requires the lsmashsource vapoursynth
    /// plugin to be installed.
    ///
    /// ffms2 - Accurate and does not require intermediate files. Can sometimes
    /// have bizarre bugs that are not present in lsmash (that can
    /// cause artifacts in the piped output). Slightly faster than lsmash for
    /// y4m input. Requires the ffms2 vapoursynth plugin to be installed.
    ///
    /// dgdecnv - Very fast, but only decodes AVC, HEVC, MPEG-2, and VC1. Does
    /// not require intermediate files. Requires dgindexnv to be present in
    /// system path, NVIDIA GPU that support CUDA video decoding, and dgdecnv
    /// vapoursynth plugin to be installed.
    ///
    /// bestsource - Very slow but accurate. Linearly decodes input files, very
    /// slow. Does not require intermediate files, requires the BestSource
    /// vapoursynth plugin to be installed.
    ///
    /// Methods that only require ffmpeg:
    ///
    /// hybrid - Uses a combination of segment and select. Usually accurate but
    /// requires intermediate files (which can be large). Avoids
    /// decoding irrelevant frames by seeking to the first keyframe before the
    /// requested frame and decoding only a (usually very small)
    /// number of irrelevant frames until relevant frames are decoded and piped
    /// to the encoder.
    ///
    /// select - Extremely slow, but accurate. Does not require intermediate
    /// files. Decodes from the first frame to the requested frame,
    /// without skipping irrelevant frames (causing quadratic decoding
    /// complexity).
    ///
    /// segment - Create chunks based on keyframes in the source. Not frame
    /// exact, as it can only split on keyframes in the source.
    /// Requires intermediate files (which can be large).
    ///
    /// Default: lsmash (if available), otherwise ffms2 (if available),
    /// otherwise DGDecNV (if available), otherwise bestsource (if available),
    /// otherwise hybrid.
    #[clap(short = 'm', long, help_heading = "Encoding")]
    pub chunk_method: Option<ChunkMethod>,

    /// The order in which av1an will encode chunks
    ///
    /// Available methods:
    ///
    /// long-to-short - The longest chunks will be encoded first. This method
    /// results in the smallest amount of time with idle cores,
    /// as the encode will not be waiting on a very long chunk to finish at the
    /// end of the encode after all other chunks have finished.
    ///
    /// short-to-long - The shortest chunks will be encoded first.
    ///
    /// sequential - The chunks will be encoded in the order they appear in the
    /// video.
    ///
    /// random - The chunks will be encoded in a random order. This will provide
    /// a more accurate estimated filesize sooner in the encode.
    #[clap(long, default_value_t = ChunkOrdering::LongestFirst, help_heading = "Encoding")]
    pub chunk_order: ChunkOrdering,

    /// Generates a photon noise table and applies it using grain synthesis
    /// [strength: 0-64] (disabled by default)
    ///
    /// Photon noise tables are more visually pleasing than the film grain
    /// generated by aomenc, and provide a consistent level of grain
    /// regardless of the level of grain in the source. Strength values
    /// correlate to ISO values, e.g. 1 = ISO 100, and 64 = ISO 6400. This
    /// option currently only supports aomenc and rav1e.
    ///
    /// An encoder's grain synthesis will still work without using this option,
    /// by specifying the correct parameter to the encoder. However, the two
    /// should not be used together, and specifying this option will disable
    /// the encoder's internal grain synthesis.
    #[clap(long, help_heading = "Encoding")]
    pub photon_noise: Option<u8>,

    /// Adds chroma grain synthesis to the grain table generated by
    /// `--photon-noise`. (Default: false)
    #[clap(long, help_heading = "Encoding", requires = "photon_noise")]
    pub chroma_noise: bool,

    /// Manually set the width for the photon noise table.
    #[clap(long, help_heading = "Encoding")]
    pub photon_noise_width: Option<u32>,

    /// Manually set the height for the photon noise table.
    #[clap(long, help_heading = "Encoding")]
    pub photon_noise_height: Option<u32>,

    /// Determines method used for concatenating encoded chunks and audio into
    /// output file
    ///
    /// ffmpeg - Uses ffmpeg for concatenation. Unfortunately, ffmpeg sometimes
    /// produces files with partially broken audio seeking, so mkvmerge
    /// should generally be preferred if available. ffmpeg concatenation
    /// also produces broken files with the --enable-keyframe-filtering=2 option
    /// in aomenc, so it is disabled if that option is used. However, ffmpeg can
    /// mux into formats other than matroska (.mkv), such as WebM. To output
    /// WebM, use a .webm extension in the output file.
    ///
    /// mkvmerge - Generally the best concatenation method (as it does not have
    /// either of the aforementioned issues that ffmpeg has), but can only
    /// produce matroska (.mkv) files. Requires mkvmerge to be installed.
    ///
    /// ivf - Experimental concatenation method implemented in av1an itself to
    /// concatenate to an ivf file (which only supports VP8, VP9, and AV1,
    /// and does not support audio).
    #[clap(short, long, default_value_t = ConcatMethod::MKVMerge, help_heading = "Encoding")]
    pub concat: ConcatMethod,

    /// FFmpeg pixel format
    #[clap(long, default_value = "yuv420p10le", help_heading = "Encoding")]
    pub pix_format: Pixel,

    /// Path to a file specifying zones within the video with differing encoder
    /// settings.
    ///
    /// The zones file should include one zone per line,
    /// with each arg within a zone space-separated.
    /// No quotes or escaping are needed around the encoder args,
    /// as these are assumed to be the last argument.
    ///
    /// The zone args on each line should be in this order:
    ///
    /// ```
    /// start_frame end_frame encoder reset(opt) video_params
    /// ```
    ///
    /// For example:
    ///
    /// ```
    /// 136 169 aom --photon-noise 4 --cq-level=32
    /// 169 1330 rav1e reset -s 3 -q 42
    /// ```
    ///
    /// Example line 1 will encode frames 136-168 using aomenc
    /// with the argument `--cq-level=32` and enable av1an's `--photon-noise`
    /// option. Note that the end frame number is *exclusive*.
    /// The start and end frame will both be forced to be scenecuts.
    /// Additional scene detection will still be applied within the zones.
    /// `-1` can be used to refer to the last frame in the video.
    ///
    /// The default behavior as shown on line 1 is to preserve
    /// any options passed to `--video-params` or `--photon-noise`
    /// in av1an, and append or overwrite the additional zone settings.
    ///
    /// Example line 2 will encode frames 169-1329 using rav1e.
    /// The `reset` keyword instructs av1an to ignore any settings
    /// which affect the encoder, and use only the parameters from this zone.
    ///
    /// For segments where no zone is specified,
    /// the settings passed to av1an itself will be used.
    ///
    /// The video params which may be specified include any parameters
    /// that are allowed by the encoder, as well as the following av1an options:
    ///
    /// - `-x`/`--extra-split`
    /// - `--min-scene-len`
    /// - `--passes`
    /// - `--photon-noise` (aomenc/rav1e only)
    #[clap(long, help_heading = "Encoding", verbatim_doc_comment)]
    pub zones: Option<PathBuf>,

    /// Plot an SVG of the VMAF for the encode
    ///
    /// This option is independent of --target-quality, i.e. it can be used with
    /// or without it. The SVG plot is created in the same directory as the
    /// output file.
    #[clap(long, help_heading = "VMAF")]
    pub vmaf: bool,

    /// Path to VMAF model (used by --vmaf and --target-quality)
    ///
    /// If not specified, ffmpeg's default is used.
    #[clap(long, help_heading = "VMAF")]
    pub vmaf_path: Option<PathBuf>,

    /// Resolution used for VMAF calculation
    ///
    /// If set to inputres, the output video will be scaled to the resolution of
    /// the input video.
    #[clap(long, default_value = "1920x1080", help_heading = "VMAF")]
    pub vmaf_res: String,

    /// Resolution used for Target Quality metric calculation
    ///
    /// If not specified, the output video will be scaled to the resolution of
    /// the input video.
    #[clap(long, help_heading = "Target Quality")]
    pub probe_res: Option<String>,

    /// Number of threads to use for target quality VMAF calculation
    #[clap(long, help_heading = "VMAF")]
    pub vmaf_threads: Option<usize>,

    /// Filter applied to source at VMAF calcualation
    ///
    /// This option should be specified if the source is cropped, for example.
    #[clap(long, help_heading = "VMAF")]
    pub vmaf_filter: Option<String>,

    /// Target a metric score for encoding (disabled by default)
    ///
    /// For each chunk, target quality uses an algorithm to find the
    /// quantizer/crf needed to achieve a certain metric score.
    /// Target quality mode is much slower than normal encoding, but can improve
    /// the consistency of quality in some cases.
    ///
    /// The VMAF and SSIMULACRA2 score ranges are 0-100 (where 0 is the worst
    /// quality, and 100 is the best). Floating-point values are allowed.
    /// The Butteraugli score minimum is 0 as the best quality and increases as
    /// quality decreases. Floating-point values are allowed.
    /// The XPSNR score minimum is 0 as the worst quality and increases as
    /// quality increases. Floating-point values are allowed.
    #[clap(long, help_heading = "Target Quality")]
    pub target_quality: Option<f64>,

    /// The metric used for Target Quality mode
    ///
    /// Supported metrics:
    ///
    /// - `vmaf` - Requires FFmpeg with VMAF enabled
    /// - `ssimulacra2` - Requires Vapoursynth-HIP or VapourSynth-Zig Image
    ///   Process plugin. Also requires Chunk method to be set to `lsmash`,
    ///   `ffms2`, `bestsource`, or `dgdecnv`.
    /// - `butteraugli-inf` - Requires Vapoursynth-HIP or Julek plugin. Also
    ///   requires Chunk method to be set to `lsmash`, `ffms2`, `bestsource`, or
    ///   `dgdecnv`. Uses the Infinite-Norm value of Butteraugli.
    /// - `butteraugli-3` - Requires Vapoursynth-HIP plugin. Also requires Chunk
    ///   method to be set to `lsmash`, `ffms2`, `bestsource`, or `dgdecnv`.
    ///   Uses the 3-Norm value of Butteraugli.
    /// - `xpsnr` - Requires FFmpeg with XPSNR enabled when Probing Rate is
    ///   unspecified or set to 1. When Probing Rate is specified higher than 1,
    ///   the VapourSynth-Zig Image Process plugin version R7 or newer is
    ///   required and the Chunk method must be set to `lsmash`, `ffms2`,
    ///   `bestsource`, or `dgdecnv`. Uses the minimum of Y, U, and V.
    /// - `xpsnr-weighted` - Requires FFmpeg with XPSNR enabled when Probing
    ///   Rate is unspecified or set to 1. When Probing Rate is specified higher
    ///   than 1, the VapourSynth-Zig Image Process plugin version R7 or newer
    ///   is required and the Chunk method must be set to `lsmash`, `ffms2`,
    ///   `bestsource`, or `dgdecnv`. Uses weighted XPSNR based on this formula:
    ///   `((4 * Y) + U + V) / 6`
    ///
    /// If not specified, VMAF is used
    #[clap(long, default_value_t = TargetMetric::VMAF, help_heading = "Target Quality", ignore_case = true)]
    pub target_metric: TargetMetric,

    /// Maximum number of probes allowed for target quality
    #[clap(long, default_value_t = 4, help_heading = "Target Quality")]
    pub probes: u32,

    /// Only use every nth frame for VMAF calculation, while probing.
    ///
    /// WARNING: The resulting VMAF score might differ from if all the frames
    /// were used; usually it should be lower, which means to get the same
    /// quality you must also usually lower the --target-quality. Going higher
    /// than n=4 usually results in unusable scores, so this is disabled.
    #[clap(long, default_value_t = 1, value_parser = clap::value_parser!(u16).range(1..=4), help_heading = "Target Quality")]
    pub probing_rate: u16,

    /// Speed for probes, defaults to veryfast
    ///
    /// Does not override Probe Slow if not specified
    ///
    /// Lower speed for higher quality and accuracy probes
    #[clap(long, help_heading = "Target Quality", ignore_case = true)]
    pub probing_speed: Option<ProbingSpeed>,

    /// Use encoding settings for probes specified by --video-params rather than
    /// faster, less accurate settings
    ///
    /// If it is specified, Probing Speed will override the respective
    /// speed parameter (eg. "--cpu-used=", "--preset", etc.)
    ///
    /// Note that this always performs encoding in one-pass mode, regardless of
    /// --passes.
    #[clap(long, help_heading = "Target Quality")]
    pub probe_slow: bool,

    /// Lower bound for target quality Q-search early exit
    ///
    /// If min_q is tested and the probe's VMAF score is lower than
    /// target_quality, the Q-search early exits and min_q is used for the
    /// chunk.
    ///
    /// If not specified, the default value is used (chosen per encoder).
    #[clap(long, help_heading = "Target Quality")]
    pub min_q: Option<u32>,

    /// Upper bound for target quality Q-search early exit
    ///
    /// If max_q is tested and the probe's VMAF score is higher than
    /// target_quality, the Q-search early exits and max_q is used for the
    /// chunk.
    ///
    /// If not specified, the default value is used (chosen per encoder).
    #[clap(long, help_heading = "Target Quality")]
    pub max_q: Option<u32>,

    #[rustfmt::skip]
    /// VMAF calculation features for target quality probing
    ///
    /// Available features:
    ///   default     - Standard VMAF calculation (baseline)
    ///   weighted    - Perceptual weighting using (4Y+1U+1V)/6 formula
    ///   neg         - No Enhancement Gain: isolates compression artifacts by subtracting enhancement gains (e.g., sharpening)
    ///   motionless  - Disable motion compensation (prevents score inflation)
    ///   uhd         - Use 4K optimized VMAF model: Overrides 'DEFAULT' but can be combined with 'NEG'.
    ///
    /// Multiple features can be combined:
    ///   --probing-vmaf-features weighted neg motionless
    ///   --probing-vmaf-features default motionless
    ///
    /// 'NEG' overrides 'DEFAULT' because it is a different model.
    ///
    #[clap(long, num_args = 0.., value_enum, help_heading = "Target Quality", verbatim_doc_comment)]
    pub probing_vmaf_features: Vec<VmafFeature>,
    #[rustfmt::skip]
    /// Statistical method for calculating target quality from sorted probe
    /// scores
    ///
    /// Available methods:
    ///   mean                       - Arithmetic mean (average)
    ///   median                     - Middle value
    ///   harmonic                   - Harmonic mean (emphasizes lower scores)
    ///   percentile=<FLOAT>         - Percentile of a specified value. Must be between 0.0 and 100.0
    ///   standard-deviation=<FLOAT> - Standard deviation distance from mean (σ) clamped by the minimum and maximum probe scores
    ///   mode                       - Most common integer-rounded value
    ///   minimum                    - Lowest value
    ///   maximum                    - Highest value
    ///   root-mean-square           - Root Mean Square (quadratic mean)
    ///
    /// Warning:
    ///   'Root Mean Square' can only be used with reverse metrics.
    ///   'HARMONIC' works as expected when there is no negative score. Use with caution.
    #[clap(long, default_value_t = String::from("percentile=1"), help_heading = "Target Quality", verbatim_doc_comment)]
    pub probing_stat: String,
}

impl CliOpts {
    #[tracing::instrument(level = "debug")]
    pub fn target_quality_params(
        &self,
        temp_dir: String,
        video_params: Vec<String>,
        output_pix_format: Pixel,
<<<<<<< HEAD
    ) -> Option<TargetQuality> {
        self.target_quality.map(|tq| {
            let (min, max) = self.encoder.get_default_cq_range();
            let min_q = self.min_q.unwrap_or(min as u32);
            let max_q = self.max_q.unwrap_or(max as u32);

            TargetQuality {
                vmaf_res: self.vmaf_res.clone(),
                probe_res: self.probe_res.clone(),
                vmaf_scaler: self.scaler.clone(),
                vmaf_filter: self.vmaf_filter.clone(),
                vmaf_threads: self.vmaf_threads.unwrap_or_else(|| {
                    available_parallelism()
                        .expect("Unrecoverable: Failed to get thread count")
                        .get()
                }),
                model: self.vmaf_path.clone(),
                probes: self.probes,
                target: tq,
                metric: self.target_metric,
                min_q,
                max_q,
                encoder: self.encoder,
                pix_format: output_pix_format,
                temp: temp_dir.clone(),
                workers: self.workers,
                video_params: video_params.clone(),
                vspipe_args: self.vspipe_args.clone(),
                probe_slow: self.probe_slow,
                probing_speed: self.probing_speed.clone().map(|s| s as u8),
                probing_rate: adapt_probing_rate(self.probing_rate as usize),
                probing_vmaf_features: if self.probing_vmaf_features.is_empty() {
                    vec![VmafFeature::Default]
                } else {
                    self.probing_vmaf_features.clone()
                },
                probing_stats: self.probing_stats,
                probing_percent: self.probing_percent,
            }
        })
=======
    ) -> anyhow::Result<Option<TargetQuality>> {
        self.target_quality
            .map(|tq| {
                let (min, max) = self.encoder.get_default_cq_range();
                let min_q = self.min_q.unwrap_or(min as u32);
                let max_q = self.max_q.unwrap_or(max as u32);

                let probing_statistic = match self.probing_stat.to_lowercase().as_str() {
                    "mean" => ProbingStatistic {
                        name:  ProbingStatisticName::Mean,
                        value: None,
                    },
                    "harmonic" => ProbingStatistic {
                        name:  ProbingStatisticName::Harmonic,
                        value: None,
                    },
                    "root-mean-square" => ProbingStatistic {
                        name:  ProbingStatisticName::RootMeanSquare,
                        value: None,
                    },
                    "median" => ProbingStatistic {
                        name:  ProbingStatisticName::Median,
                        value: None,
                    },
                    "mode" => ProbingStatistic {
                        name:  ProbingStatisticName::Mode,
                        value: None,
                    },
                    "minimum" => ProbingStatistic {
                        name:  ProbingStatisticName::Minimum,
                        value: None,
                    },
                    "maximum" => ProbingStatistic {
                        name:  ProbingStatisticName::Maximum,
                        value: None,
                    },
                    probe_statistic if probe_statistic.starts_with("percentile") => {
                        if probe_statistic.matches('=').count() != 1
                            || !probe_statistic.starts_with("percentile=")
                        {
                            return Err(anyhow!(
                                "Probing Statistic percentile must have a value between 0.0 and \
                                 100.0 set using \"=\" (eg. \"--probing-stat percentile=1\")"
                            ));
                        }
                        let value = probe_statistic
                            .split("=")
                            .last()
                            .and_then(|s| s.parse::<f64>().ok())
                            .and_then(|v| {
                                if (0.0..=100.0).contains(&v) {
                                    Some(v)
                                } else {
                                    None
                                }
                            })
                            .ok_or_else(|| {
                                anyhow!(
                                    "Probing Statistic percentile must be set to a value between \
                                     0 and 100"
                                )
                            })?;
                        ProbingStatistic {
                            name:  ProbingStatisticName::Percentile,
                            value: Some(value),
                        }
                    },
                    probe_statistic if probe_statistic.starts_with("standard-deviation") => {
                        if probe_statistic.matches('=').count() != 1
                            || !probe_statistic.starts_with("standard-deviation=")
                        {
                            return Err(anyhow!(
                                "Probing Statistic standard deviation must have a positive or \
                                 negative value set using \"=\" (eg. \"--probing-stat \
                                 standard-deviation=-0.25\")"
                            ));
                        }
                        let value = probe_statistic
                            .split('=')
                            .next_back()
                            .and_then(|s| s.parse::<f64>().ok())
                            .ok_or_else(|| {
                                anyhow!(
                                    "Probing Statistic standard deviation must have a value \
                                     appended"
                                )
                            })?;
                        ProbingStatistic {
                            name:  ProbingStatisticName::StandardDeviation,
                            value: Some(value),
                        }
                    },
                    _ => {
                        return Err(anyhow!("Unknown Probing Statistic: {}", self.probing_stat));
                    },
                };

                Ok(TargetQuality {
                    vmaf_res: self.vmaf_res.clone(),
                    vmaf_scaler: self.scaler.clone(),
                    vmaf_filter: self.vmaf_filter.clone(),
                    vmaf_threads: self.vmaf_threads.unwrap_or_else(|| {
                        available_parallelism()
                            .expect("Unrecoverable: Failed to get thread count")
                            .get()
                    }),
                    model: self.vmaf_path.clone(),
                    probes: self.probes,
                    target: tq,
                    min_q,
                    max_q,
                    encoder: self.encoder,
                    pix_format: output_pix_format,
                    temp: temp_dir.clone(),
                    workers: self.workers,
                    video_params: video_params.clone(),
                    vspipe_args: self.vspipe_args.clone(),
                    probe_slow: self.probe_slow,
                    probing_speed: self.probing_speed.clone().map(|s| s as u8),
                    probing_rate: adapt_probing_rate(self.probing_rate as usize),
                    probing_vmaf_features: if self.probing_vmaf_features.is_empty() {
                        vec![VmafFeature::Default]
                    } else {
                        self.probing_vmaf_features.clone()
                    },
                    probing_statistic,
                })
            })
            .transpose()
>>>>>>> 85ca79e4
    }
}

fn confirm(prompt: &str) -> io::Result<bool> {
    let mut buf = String::with_capacity(4);
    let mut stdout = io::stdout();
    let stdin = io::stdin();
    loop {
        stdout.write_all(prompt.as_bytes())?;
        stdout.flush()?;
        stdin.read_line(&mut buf)?;

        match buf.as_str().trim() {
            // allows enter to continue
            "y" | "Y" => break Ok(true),
            "n" | "N" | "" => break Ok(false),
            other => {
                println!("Sorry, response {other:?} is not understood.");
                buf.clear();
                continue;
            },
        }
    }
}

/// Given Folder and File path as inputs
/// Converts them all to file paths
/// Converting only depth 1 of Folder paths
pub(crate) fn resolve_file_paths(path: &Path) -> anyhow::Result<Box<dyn Iterator<Item = PathBuf>>> {
    // TODO: to validate file extensions
    // let valid_media_extensions = ["mkv", "mov", "mp4", "webm", "avi", "qt", "ts",
    // "m2t", "py", "vpy"];

    ensure!(
        path.exists(),
        "Input path {:?} does not exist. Please ensure you typed it properly and it has not been \
         moved.",
        path
    );

    if path.is_dir() {
        Ok(Box::new(read_in_dir(path)?))
    } else {
        Ok(Box::new(std::iter::once(path.to_path_buf())))
    }
}

/// Returns vector of Encode args ready to be fed to encoder
#[tracing::instrument(level = "debug")]
pub fn parse_cli(args: CliOpts) -> anyhow::Result<Vec<EncodeArgs>> {
    let input_paths = &*args.input;

    let mut inputs = Vec::new();
    for path in input_paths {
        inputs.extend(resolve_file_paths(path)?);
    }

    let mut valid_args: Vec<EncodeArgs> = Vec::with_capacity(inputs.len());

    for input in inputs {
        let temp = if let Some(path) = args.temp.as_ref() {
            path.to_str().unwrap().to_owned()
        } else {
            format!(".{}", hash_path(input.as_path()))
        };

        let chunk_method =
            args.chunk_method.unwrap_or_else(vapoursynth::best_available_chunk_method);
        let scaler = {
            let mut scaler = args.scaler.to_string().clone();
            let mut scaler_ext =
                "+accurate_rnd+full_chroma_int+full_chroma_inp+bitexact".to_string();
            if scaler.starts_with("lanczos") {
                for n in 1..=9 {
                    if scaler.ends_with(&n.to_string()) {
                        scaler_ext.push_str(&format!(":param0={}", &n.to_string()));
                        scaler = "lanczos".to_string();
                    }
                }
            }
            scaler.push_str(&scaler_ext);
            scaler
        };

        let input = Input::from((
            input,
            args.vspipe_args.clone(),
            temp.as_str(),
            chunk_method,
            args.sc_downscale_height,
            args.sc_pix_format,
            scaler.clone(),
        ));

        let verbosity = if args.quiet {
            Verbosity::Quiet
        } else if args.verbose {
            Verbosity::Verbose
        } else {
            Verbosity::Normal
        };

        let video_params = if let Some(args) = args.video_params.as_ref() {
            shlex::split(args).ok_or_else(|| anyhow!("Failed to split video encoder arguments"))?
        } else {
            Vec::new()
        };
        let output_pix_format = PixelFormat {
            format:    args.pix_format,
            bit_depth: args.encoder.get_format_bit_depth(args.pix_format)?,
        };

        let target_quality = args.target_quality_params(
            temp.clone(),
            video_params.clone(),
            output_pix_format.format,
        )?;

        // TODO make an actual constructor for this
        let arg = EncodeArgs {
            log_file: if let Some(log_file) = args.log_file.as_ref() {
                let log_path = Path::new(log_file);
                if log_path.starts_with("/") || log_path.is_absolute() {
                    Err(anyhow!("Log file path must be relative"))?
                }
                let absolute_path = std::path::absolute(log_path).unwrap();
                let log_path = absolute_path
                    .strip_prefix(std::env::current_dir().unwrap())
                    .unwrap()
                    .strip_prefix("logs")
                    .unwrap_or(
                        absolute_path.strip_prefix(std::env::current_dir().unwrap()).unwrap(),
                    );
                log_path.to_path_buf()
            } else {
                Path::new("av1an.log").to_owned()
            },
            log_level: args.log_level,
            ffmpeg_filter_args: if let Some(args) = args.ffmpeg_filter_args.as_ref() {
                shlex::split(args)
                    .ok_or_else(|| anyhow!("Failed to split ffmpeg filter arguments"))?
            } else {
                Vec::new()
            },
            temp: temp.clone(),
            force: args.force,
            no_defaults: args.no_defaults,
            passes: if let Some(passes) = args.passes {
                passes
            } else {
                args.encoder.get_default_pass()
            },
            video_params: video_params.clone(),
            output_file: if let Some(path) = args.output_file.as_ref() {
                let path = PathAbs::new(path)?;

                if let Ok(parent) = path.parent() {
                    ensure!(parent.exists(), "Path to file {:?} is invalid", path);
                } else {
                    bail!("Failed to get parent directory of path: {:?}", path);
                }

                path.to_string_lossy().to_string()
            } else {
                format!(
                    "{}_{}.mkv",
                    input
                        .as_path()
                        .file_stem()
                        .unwrap_or_else(|| input.as_path().as_ref())
                        .to_string_lossy(),
                    args.encoder
                )
            },
            audio_params: if let Some(args) = args.audio_params.as_ref() {
                shlex::split(args)
                    .ok_or_else(|| anyhow!("Failed to split ffmpeg audio encoder arguments"))?
            } else {
                into_vec!["-c:a", "copy"]
            },
            chunk_method,
            chunk_order: args.chunk_order,
            concat: args.concat,
            encoder: args.encoder,
            extra_splits_len: match args.extra_split {
                Some(0) => None,
                Some(x) => Some(x),
                // Make sure it's at least 10 seconds, unless specified by user
                None => match input.frame_rate() {
                    Ok(fps) => Some((fps.to_f64().unwrap() * args.extra_split_sec) as usize),
                    Err(_) => Some(240_usize),
                },
            },
            photon_noise: args.photon_noise.and_then(|arg| if arg == 0 { None } else { Some(arg) }),
            photon_noise_size: (args.photon_noise_width, args.photon_noise_height),
            chroma_noise: args.chroma_noise,
            sc_pix_format: args.sc_pix_format,
            keep: args.keep,
            max_tries: args.max_tries as usize,
            min_scene_len: args.min_scene_len,
            input_pix_format: {
                match &input {
                    Input::Video {
                        path, ..
                    } => InputPixelFormat::FFmpeg {
                        format: ffmpeg::get_pixel_format(path.as_ref()).with_context(|| {
                            format!("FFmpeg failed to get pixel format for input video {path:?}")
                        })?,
                    },
                    Input::VapourSynth {
                        path, ..
                    } => InputPixelFormat::VapourSynth {
                        bit_depth: crate::vapoursynth::bit_depth(
                            path.as_ref(),
                            input.as_vspipe_args_map()?,
                        )
                        .with_context(|| {
                            format!("VapourSynth failed to get bit depth for input video {path:?}")
                        })?,
                    },
                }
            },
            input,
            output_pix_format,
            resume: args.resume,
            scenes: args.scenes.clone(),
            split_method: args.split_method.clone(),
            sc_method: args.sc_method,
            sc_only: args.sc_only,
            sc_downscale_height: args.sc_downscale_height,
            force_keyframes: parse_comma_separated_numbers(
                args.force_keyframes.as_deref().unwrap_or(""),
            )?,
            target_quality,
            vmaf: args.vmaf,
            vmaf_path: args.vmaf_path.clone(),
            vmaf_res: args.vmaf_res.clone(),
            probe_res: args.probe_res.clone(),
            vmaf_threads: args.vmaf_threads,
            vmaf_filter: args.vmaf_filter.clone(),
            verbosity,
            workers: args.workers,
            tiles: (1, 1), // default value; will be adjusted if tile_auto set
            tile_auto: args.tile_auto,
            set_thread_affinity: args.set_thread_affinity,
            zones: args.zones.clone(),
            scaler,
            ignore_frame_mismatch: args.ignore_frame_mismatch,
        };

        if !args.overwrite {
            // UGLY: taking first file for output file
            if let Some(path) = args.output_file.as_ref() {
                if path.exists()
                    && (args.never_overwrite
                        || !confirm(&format!(
                            "Output file {path:?} exists. Do you want to overwrite it? [y/N]: "
                        ))?)
                {
                    println!("Not overwriting, aborting.");
                    exit(0);
                }
            } else {
                let path: &Path = arg.output_file.as_ref();

                if path.exists()
                    && (args.never_overwrite
                        || !confirm(&format!(
                            "Default output file {path:?} exists. Do you want to overwrite it? \
                             [y/N]: "
                        ))?)
                {
                    println!("Not overwriting, aborting.");
                    exit(0);
                }
            }
        }

        valid_args.push(arg)
    }

    Ok(valid_args)
}

#[instrument]
pub fn run() -> anyhow::Result<()> {
    let cli_options = CliOpts::parse();
    let args = parse_cli(cli_options)?;
    let first_arg = args.first().unwrap();

    init_logging(
        match first_arg.verbosity {
            Verbosity::Quiet => LevelFilter::WARN,
            Verbosity::Normal => LevelFilter::INFO,
            Verbosity::Verbose => LevelFilter::INFO,
        },
        first_arg.log_file.clone(),
        first_arg.log_level,
    );

    for arg in args {
        Av1anContext::new(arg)?.encode_file()?;
    }

    Ok(())
}

fn parse_comma_separated_numbers(string: &str) -> anyhow::Result<Vec<usize>> {
    let mut result = Vec::new();

    let string = string.trim();
    if string.is_empty() {
        return Ok(result);
    }

    for val in string.split(',') {
        result.push(val.trim().parse()?);
    }
    Ok(result)
}<|MERGE_RESOLUTION|>--- conflicted
+++ resolved
@@ -10,7 +10,6 @@
 use ::ffmpeg::format::Pixel;
 use anyhow::{anyhow, bail, ensure, Context};
 use av1an_core::{
-    adapt_probing_rate,
     ffmpeg,
     hash_path,
     init_logging,
@@ -740,6 +739,7 @@
     /// scores
     ///
     /// Available methods:
+    ///   auto                       - Automatically choose the best method based on the target metric, probing speed, and the quantizer
     ///   mean                       - Arithmetic mean (average)
     ///   median                     - Middle value
     ///   harmonic                   - Harmonic mean (emphasizes lower scores)
@@ -751,9 +751,9 @@
     ///   root-mean-square           - Root Mean Square (quadratic mean)
     ///
     /// Warning:
-    ///   'Root Mean Square' can only be used with reverse metrics.
-    ///   'HARMONIC' works as expected when there is no negative score. Use with caution.
-    #[clap(long, default_value_t = String::from("percentile=1"), help_heading = "Target Quality", verbatim_doc_comment)]
+    ///   `root-mean-square` should only be used with inverse target metrics such as `butteraugli`.
+    ///   'HARMONIC' works as expected when there are no negative scores. Use with caution with target metrics such as `ssimulacra2`.
+    #[clap(long, default_value_t = String::from("auto"), help_heading = "Target Quality", verbatim_doc_comment)]
     pub probing_stat: String,
 }
 
@@ -764,48 +764,6 @@
         temp_dir: String,
         video_params: Vec<String>,
         output_pix_format: Pixel,
-<<<<<<< HEAD
-    ) -> Option<TargetQuality> {
-        self.target_quality.map(|tq| {
-            let (min, max) = self.encoder.get_default_cq_range();
-            let min_q = self.min_q.unwrap_or(min as u32);
-            let max_q = self.max_q.unwrap_or(max as u32);
-
-            TargetQuality {
-                vmaf_res: self.vmaf_res.clone(),
-                probe_res: self.probe_res.clone(),
-                vmaf_scaler: self.scaler.clone(),
-                vmaf_filter: self.vmaf_filter.clone(),
-                vmaf_threads: self.vmaf_threads.unwrap_or_else(|| {
-                    available_parallelism()
-                        .expect("Unrecoverable: Failed to get thread count")
-                        .get()
-                }),
-                model: self.vmaf_path.clone(),
-                probes: self.probes,
-                target: tq,
-                metric: self.target_metric,
-                min_q,
-                max_q,
-                encoder: self.encoder,
-                pix_format: output_pix_format,
-                temp: temp_dir.clone(),
-                workers: self.workers,
-                video_params: video_params.clone(),
-                vspipe_args: self.vspipe_args.clone(),
-                probe_slow: self.probe_slow,
-                probing_speed: self.probing_speed.clone().map(|s| s as u8),
-                probing_rate: adapt_probing_rate(self.probing_rate as usize),
-                probing_vmaf_features: if self.probing_vmaf_features.is_empty() {
-                    vec![VmafFeature::Default]
-                } else {
-                    self.probing_vmaf_features.clone()
-                },
-                probing_stats: self.probing_stats,
-                probing_percent: self.probing_percent,
-            }
-        })
-=======
     ) -> anyhow::Result<Option<TargetQuality>> {
         self.target_quality
             .map(|tq| {
@@ -814,6 +772,10 @@
                 let max_q = self.max_q.unwrap_or(max as u32);
 
                 let probing_statistic = match self.probing_stat.to_lowercase().as_str() {
+                    "auto" => ProbingStatistic {
+                        name:  ProbingStatisticName::Automatic,
+                        value: None,
+                    },
                     "mean" => ProbingStatistic {
                         name:  ProbingStatisticName::Mean,
                         value: None,
@@ -905,6 +867,7 @@
 
                 Ok(TargetQuality {
                     vmaf_res: self.vmaf_res.clone(),
+                    probe_res: self.probe_res.clone(),
                     vmaf_scaler: self.scaler.clone(),
                     vmaf_filter: self.vmaf_filter.clone(),
                     vmaf_threads: self.vmaf_threads.unwrap_or_else(|| {
@@ -915,6 +878,7 @@
                     model: self.vmaf_path.clone(),
                     probes: self.probes,
                     target: tq,
+                    metric: self.target_metric,
                     min_q,
                     max_q,
                     encoder: self.encoder,
@@ -924,8 +888,8 @@
                     video_params: video_params.clone(),
                     vspipe_args: self.vspipe_args.clone(),
                     probe_slow: self.probe_slow,
-                    probing_speed: self.probing_speed.clone().map(|s| s as u8),
-                    probing_rate: adapt_probing_rate(self.probing_rate as usize),
+                    probing_speed: self.probing_speed,
+                    probing_rate: self.probing_rate as usize,
                     probing_vmaf_features: if self.probing_vmaf_features.is_empty() {
                         vec![VmafFeature::Default]
                     } else {
@@ -935,7 +899,6 @@
                 })
             })
             .transpose()
->>>>>>> 85ca79e4
     }
 }
 
