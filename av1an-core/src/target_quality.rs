use std::{
    cmp,
    cmp::Ordering,
    collections::HashSet,
    convert::TryInto,
    path::PathBuf,
    thread::available_parallelism,
};

use clap::ValueEnum;
use ffmpeg::format::Pixel;
use serde::{Deserialize, Serialize};
use splines::{Interpolation, Key, Spline};
use tracing::debug;

use crate::{
    broker::EncoderCrash,
    chunk::Chunk,
    metrics::{
        butteraugli::ButteraugliSubMetric,
        ssimulacra2::MetricStatistics,
        vmaf::{self, read_weighted_vmaf},
        xpsnr::{self, read_weighted_xpsnr, XPSNRSubMetric},
    },
    progress_bar::update_mp_msg,
<<<<<<< HEAD
    vapoursynth::{measure_butteraugli, measure_ssimulacra2, measure_xpsnr},
=======
    settings::ProbingStats,
    vmaf::{read_weighted_vmaf, VmafScoreMethod},
>>>>>>> 86205599
    Encoder,
    TargetMetric,
};

<<<<<<< HEAD
const METRIC_PERCENTILE: f64 = 0.01;

#[derive(Debug, Clone, Serialize, Deserialize)]
pub struct TargetQuality {
    pub vmaf_res:      String,
    pub vmaf_scaler:   String,
    pub vmaf_filter:   Option<String>,
    pub vmaf_threads:  usize,
    pub model:         Option<PathBuf>,
    pub probe_res:     Option<String>,
    pub probing_rate:  usize,
    pub probing_speed: Option<u8>,
    pub probes:        u32,
    pub target:        f64,
    pub metric:        TargetMetric,
    pub min_q:         u32,
    pub max_q:         u32,
    pub encoder:       Encoder,
    pub pix_format:    Pixel,
    pub temp:          String,
    pub workers:       usize,
    pub video_params:  Vec<String>,
    pub vspipe_args:   Vec<String>,
    pub probe_slow:    bool,
=======
#[derive(Debug, Clone, Serialize, Deserialize)]
pub struct TargetQuality {
    pub vmaf_res:              String,
    pub vmaf_scaler:           String,
    pub vmaf_filter:           Option<String>,
    pub vmaf_threads:          usize,
    pub model:                 Option<PathBuf>,
    pub probing_rate:          usize,
    pub probing_speed:         Option<u8>,
    pub probes:                u32,
    pub target:                f64,
    pub min_q:                 u32,
    pub max_q:                 u32,
    pub encoder:               Encoder,
    pub pix_format:            Pixel,
    pub temp:                  String,
    pub workers:               usize,
    pub video_params:          Vec<String>,
    pub vspipe_args:           Vec<String>,
    pub probe_slow:            bool,
    pub probing_vmaf_features: Vec<VmafFeature>,
    pub probing_stats:         Option<ProbingStats>,
    pub probing_percent:       Option<f64>,
}

#[derive(Debug, Clone, Copy, PartialEq, Eq, Hash, Serialize, Deserialize, ValueEnum)]
pub enum VmafFeature {
    #[value(name = "default")]
    Default,
    #[value(name = "weighted")]
    Weighted,
    #[value(name = "neg")]
    Neg,
    #[value(name = "motionless")]
    Motionless,
>>>>>>> 86205599
}

impl TargetQuality {
    fn per_shot_target_quality(
        &self,
        chunk: &Chunk,
        worker_id: Option<usize>,
<<<<<<< HEAD
    ) -> Result<u32, Box<EncoderCrash>> {
        let mut score_quality = vec![];
        let frames = chunk.frames();

        // Make middle probe
        let middle_point = (self.min_q + self.max_q) / 2;
        let last_q = middle_point;
=======
    ) -> anyhow::Result<u32> {
        let mut history: Vec<(u32, f64, PathBuf)> = vec![];
>>>>>>> 86205599

        let update_progress_bar = |last_q: u32| {
            if let Some(worker_id) = worker_id {
                update_mp_msg(
                    worker_id,
                    format!(
<<<<<<< HEAD
                        "Targeting {} Quality {} - Testing {}",
                        self.metric, self.target, last_q
                    ),
                );
            }
        };

        update_progress_bar(last_q);

        fn measure_probe(
            tq: &TargetQuality,
            chunk: &Chunk,
            metric: TargetMetric,
            target: usize,
        ) -> f64 {
            match metric {
                TargetMetric::VMAF => {
                    let fl_path = tq.vmaf_probe(chunk, target).unwrap();
                    read_weighted_vmaf(fl_path, METRIC_PERCENTILE).unwrap()
                },
                TargetMetric::SSIMULACRA2 => {
                    let scores = tq.ssimulacra2_probe(chunk, target).unwrap();
                    MetricStatistics::new(scores).average()
                },
                TargetMetric::ButteraugliInf | TargetMetric::BUTTERAUGLI3 => {
                    let scores = tq
                        .butteraugli_probe(
                            chunk,
                            target,
                            if tq.metric == TargetMetric::ButteraugliInf {
                                ButteraugliSubMetric::InfiniteNorm
                            } else {
                                ButteraugliSubMetric::ThreeNorm
                            },
                        )
                        .unwrap();
                    MetricStatistics::new(scores).average()
                },
                TargetMetric::XPSNR | TargetMetric::XPSNRWeighted => {
                    let submetric = if tq.metric == TargetMetric::XPSNR {
                        XPSNRSubMetric::Minimum
                    } else {
                        XPSNRSubMetric::Weighted
                    };
                    if tq.probing_rate > 1 {
                        let scores = tq.xpsnr_vs_probe(chunk, target, submetric).unwrap();
                        MetricStatistics::new(scores).percentile(1)
                    } else {
                        let fl_path = tq.xpsnr_probe(chunk, target).unwrap();
                        read_weighted_xpsnr(fl_path, METRIC_PERCENTILE, submetric).unwrap()
                    }
                },
            }
        }

        let mut score = measure_probe(self, chunk, self.metric, last_q as usize);
        if matches!(
            self.metric,
            TargetMetric::ButteraugliInf | TargetMetric::BUTTERAUGLI3
        ) {
            // Butteraugli is inverted, where quality lowers as score increases
            score *= -1.0;
        }
        let target = if matches!(
            self.metric,
            TargetMetric::ButteraugliInf | TargetMetric::BUTTERAUGLI3
        ) {
            -self.target
        } else {
            self.target
        };
        score_quality.push((score, last_q));

        // Initialize search boundary
        let mut score_lower = score;
        let mut score_upper = score;
        let mut cq_lower = last_q;
        let mut cq_upper = last_q;

        // Branch
        let next_q = if score < target {
            self.min_q
=======
                        "Targeting Quality {target} - Testing {last_q}",
                        target = self.target
                    ),
                );
            }
        };

        let mut low = self.min_q;
        let mut high = self.max_q;

        let score_method = if let Some(percent) = self.probing_percent {
            VmafScoreMethod::Percentile(percent)
        } else if let Some(stats) = self.probing_stats {
            match stats {
                ProbingStats::Mean => VmafScoreMethod::Mean,
                ProbingStats::Median => VmafScoreMethod::Median,
                ProbingStats::HarmonicMean => VmafScoreMethod::HarmonicMean,
            }
>>>>>>> 86205599
        } else {
            VmafScoreMethod::Percentile(0.01)
        };
<<<<<<< HEAD
        update_progress_bar(next_q);

        // Edge case check
        score = measure_probe(self, chunk, self.metric, next_q as usize);
        if matches!(
            self.metric,
            TargetMetric::ButteraugliInf | TargetMetric::BUTTERAUGLI3
        ) {
            // Invert butteraugli score for comparison
            score *= -1.0;
        }
        score_quality.push((score, next_q));

        if (next_q == self.min_q && score < target) || (next_q == self.max_q && score > target) {
            // Invert butteraugli scores back to positive for logging
            if matches!(
                self.metric,
                TargetMetric::ButteraugliInf | TargetMetric::BUTTERAUGLI3
            ) {
                for (score, _) in score_quality.iter_mut() {
                    *score *= -1.0;
                }
            }

            log_probes(
                &mut score_quality,
                frames as u32,
                self.probing_rate as u32,
                &chunk.name(),
                next_q,
                match self.metric {
                    TargetMetric::ButteraugliInf | TargetMetric::BUTTERAUGLI3 => -score,
                    _ => score,
                },
                if score < target {
                    Skip::Low
                } else {
                    Skip::High
                },
            );
            return Ok(next_q);
        }

        // Set boundary
        if score < target {
            score_lower = score;
            cq_lower = next_q;
        } else {
            score_upper = score;
            cq_upper = next_q;
        }

        // VMAF search
        for _ in 0..self.probes - 2 {
            let new_point = weighted_search(
                f64::from(cq_lower),
                score_lower,
                f64::from(cq_upper),
                score_upper,
                target,
            );

            if score_quality.iter().map(|(_, x)| *x).any(|x| x == new_point as u32) {
=======

        loop {
            let predicted_q = predict_crf(low, high, &history, self.target);

            if history.iter().any(|(q, _, _)| *q == predicted_q) {
>>>>>>> 86205599
                break;
            }

            update_progress_bar(predicted_q);

<<<<<<< HEAD
            score = measure_probe(self, chunk, self.metric, new_point as usize);
            if matches!(
                self.metric,
                TargetMetric::ButteraugliInf | TargetMetric::BUTTERAUGLI3
            ) {
                // Invert butteraugli score for comparison
                score *= -1.0;
            }
            score_quality.push((score, new_point as u32));

            // Update boundary
            if score < target {
                score_lower = score;
                cq_lower = new_point as u32;
            } else {
                score_upper = score;
                cq_upper = new_point as u32;
            }
        }

        let (q, q_score) = interpolated_target_q(score_quality.clone(), target);

        // Invert butteraugli scores back to positive for logging
        if matches!(
            self.metric,
            TargetMetric::ButteraugliInf | TargetMetric::BUTTERAUGLI3
        ) {
            for (score, _) in score_quality.iter_mut() {
                *score *= -1.0;
            }
        }
        log_probes(
            &mut score_quality,
            frames as u32,
            self.probing_rate as u32,
            &chunk.name(),
            q as u32,
            match self.metric {
                TargetMetric::ButteraugliInf | TargetMetric::BUTTERAUGLI3 => -q_score,
                _ => q_score,
            },
=======
            let probe_path = self.vmaf_probe(chunk, predicted_q as usize)?;
            let score = read_weighted_vmaf(&probe_path, score_method)?;

            history.push((predicted_q, score, probe_path.clone()));

            if within_tolerance(score, self.target) || history.len() >= self.probes as usize {
                break;
            }

            if score > self.target {
                low = (predicted_q + 1).min(high);
            } else {
                high = (predicted_q - 1).max(low);
            }

            if low > high {
                break;
            }
        }

        let good_results: Vec<&(u32, f64, PathBuf)> = history
            .iter()
            .filter(|(_, score, _)| within_tolerance(*score, self.target))
            .collect();

        debug!(
            "Good results: {:?}",
            good_results.iter().map(|(q, s, _)| (*q, *s)).collect::<Vec<_>>()
        );

        let best_result = if !good_results.is_empty() {
            good_results.iter().max_by_key(|(q, _, _)| *q).unwrap()
        } else {
            history
                .iter()
                .min_by(|(_, s1, _), (_, s2, _)| {
                    let d1 = (s1 - self.target).abs();
                    let d2 = (s2 - self.target).abs();
                    d1.partial_cmp(&d2).unwrap_or(Ordering::Equal)
                })
                .unwrap()
        };

        debug!(
            "Best result: Q={q}, VMAF={vmaf:.2}",
            q = best_result.0,
            vmaf = best_result.1
        );

        let mut vmaf_cq: Vec<(f64, u32)> = history.iter().map(|(q, s, _)| (*s, *q)).collect();
        log_probes(
            &mut vmaf_cq,
            chunk.frames() as u32,
            self.probing_rate as u32,
            &chunk.name(),
            best_result.0,
            best_result.1,
>>>>>>> 86205599
            Skip::None,
        );

        Ok(best_result.0)
    }

    fn probe(&self, chunk: &Chunk, q: usize) -> Result<PathBuf, Box<EncoderCrash>> {
        let vmaf_threads = if self.vmaf_threads == 0 {
            vmaf_auto_threads(self.workers)
        } else {
            self.vmaf_threads
        };

        let cmd = self.encoder.probe_cmd(
            self.temp.clone(),
            chunk.index,
            q,
            self.pix_format,
            self.probing_rate,
            self.probing_speed,
            vmaf_threads,
            self.video_params.clone(),
            self.probe_slow,
        );

        let future = async {
            let mut source = if let [pipe_cmd, args @ ..] = &*chunk.source_cmd {
                tokio::process::Command::new(pipe_cmd)
                    .args(args)
                    .stderr(if cfg!(windows) {
                        std::process::Stdio::null()
                    } else {
                        std::process::Stdio::piped()
                    })
                    .stdout(std::process::Stdio::piped())
                    .spawn()
                    .unwrap()
            } else {
                unreachable!()
            };

            let source_pipe_stdout: std::process::Stdio =
                source.stdout.take().unwrap().try_into().unwrap();

            let mut source_pipe = if let [ffmpeg, args @ ..] = &*cmd.0 {
                tokio::process::Command::new(ffmpeg)
                    .args(args)
                    .stdin(source_pipe_stdout)
                    .stdout(std::process::Stdio::piped())
                    .stderr(if cfg!(windows) {
                        std::process::Stdio::null()
                    } else {
                        std::process::Stdio::piped()
                    })
                    .spawn()
                    .unwrap()
            } else {
                unreachable!()
            };

            let source_pipe_stdout: std::process::Stdio =
                source_pipe.stdout.take().unwrap().try_into().unwrap();

            let enc_pipe = if let [cmd, args @ ..] = &*cmd.1 {
                tokio::process::Command::new(cmd.as_ref())
                    .args(args.iter().map(AsRef::as_ref))
                    .stdin(source_pipe_stdout)
                    .stdout(std::process::Stdio::piped())
                    .stderr(if cfg!(windows) {
                        std::process::Stdio::null()
                    } else {
                        std::process::Stdio::piped()
                    })
                    .spawn()
                    .unwrap()
            } else {
                unreachable!()
            };

            let source_pipe_output = source_pipe.wait_with_output().await.unwrap();

            // TODO: Expand EncoderCrash to handle io errors as well
            let enc_output = enc_pipe.wait_with_output().await.unwrap();

            if !enc_output.status.success() {
                let e = EncoderCrash {
                    exit_status:        enc_output.status,
                    stdout:             enc_output.stdout.into(),
                    stderr:             enc_output.stderr.into(),
                    source_pipe_stderr: source_pipe_output.stderr.into(),
                    ffmpeg_pipe_stderr: None,
                };
                return Err(e);
            }

            Ok(())
        };

        let rt = tokio::runtime::Builder::new_current_thread().enable_io().build().unwrap();
        rt.block_on(future)?;

<<<<<<< HEAD
        let probe_name =
            Path::new(&chunk.temp).join("split").join(format!("v_{q}_{}.ivf", chunk.index));

        Ok(probe_name)
    }

    fn vmaf_probe(&self, chunk: &Chunk, q: usize) -> Result<PathBuf, Box<EncoderCrash>> {
        let probe_name = self.probe(chunk, q)?;
        let fl_path = Path::new(&chunk.temp).join("split").join(format!("{}.json", chunk.index));

        vmaf::run_vmaf(
            &probe_name,
            chunk.source_cmd.as_slice(),
            self.vspipe_args.clone(),
            &fl_path,
            self.model.as_ref(),
            self.probe_res.as_ref().unwrap_or(&self.vmaf_res),
            &self.vmaf_scaler,
            self.probing_rate,
            self.vmaf_filter.as_deref(),
            self.vmaf_threads,
        )?;
=======
        let extension = match self.encoder {
            crate::encoder::Encoder::x264 => "264",
            crate::encoder::Encoder::x265 => "hevc",
            _ => "ivf",
        };

        let probe_name = std::path::Path::new(&chunk.temp)
            .join("split")
            .join(format!("v_{index:05}_{q}.{extension}", index = chunk.index));
        let fl_path = std::path::Path::new(&chunk.temp)
            .join("split")
            .join(format!("{index}.json", index = chunk.index));

        let features: HashSet<_> = self.probing_vmaf_features.iter().copied().collect();
        let use_weighted = features.contains(&VmafFeature::Weighted);
        let use_neg = features.contains(&VmafFeature::Neg);
        let disable_motion = features.contains(&VmafFeature::Motionless);

        let default_neg_model = PathBuf::from("vmaf_v0.6.1neg.json");
        let model = if use_neg && self.model.is_none() {
            Some(&default_neg_model)
        } else {
            self.model.as_ref()
        };

        if use_weighted {
            crate::vmaf::run_vmaf_weighted(
                &probe_name,
                chunk.source_cmd.as_slice(),
                self.vspipe_args.clone(),
                &fl_path,
                model,
                &self.vmaf_res,
                &self.vmaf_scaler,
                self.probing_rate,
                self.vmaf_filter.as_deref(),
                self.vmaf_threads,
                chunk.frame_rate,
                disable_motion,
            )
            .map_err(|e| {
                Box::new(EncoderCrash {
                    exit_status:        std::process::ExitStatus::default(),
                    source_pipe_stderr: String::new().into(),
                    ffmpeg_pipe_stderr: None,
                    stderr:             format!("VMAF calculation failed: {e}").into(),
                    stdout:             String::new().into(),
                })
            })?;
        } else {
            crate::vmaf::run_vmaf(
                &probe_name,
                chunk.source_cmd.as_slice(),
                self.vspipe_args.clone(),
                &fl_path,
                model,
                &self.vmaf_res,
                &self.vmaf_scaler,
                self.probing_rate,
                self.vmaf_filter.as_deref(),
                self.vmaf_threads,
                chunk.frame_rate,
                disable_motion,
            )?;
        }
>>>>>>> 86205599

        Ok(fl_path)
    }
    fn ssimulacra2_probe(&self, chunk: &Chunk, q: usize) -> Result<Vec<f64>, Box<EncoderCrash>> {
        let probe_name = self.probe(chunk, q)?;

        let scores = measure_ssimulacra2(
            &chunk.input,
            &probe_name,
            (chunk.start_frame as u32, chunk.end_frame as u32),
            self.probe_res.as_ref(),
            self.probing_rate,
        )
        .unwrap();

        Ok(scores)
    }

    fn butteraugli_probe(
        &self,
        chunk: &Chunk,
        q: usize,
        submetric: ButteraugliSubMetric,
    ) -> Result<Vec<f64>, Box<EncoderCrash>> {
        let probe_name = self.probe(chunk, q)?;

        let scores = measure_butteraugli(
            submetric,
            &chunk.input,
            &probe_name,
            (chunk.start_frame as u32, chunk.end_frame as u32),
            self.probe_res.as_ref(),
            self.probing_rate,
        )
        .unwrap();

        Ok(scores)
    }

    fn xpsnr_probe(&self, chunk: &Chunk, q: usize) -> Result<PathBuf, Box<EncoderCrash>> {
        let probe_name = self.probe(chunk, q)?;
        let fl_path = Path::new(&chunk.temp).join("split").join(format!("{}.json", chunk.index));

        xpsnr::run_xpsnr(
            &probe_name,
            chunk.source_cmd.as_slice(),
            self.vspipe_args.clone(),
            &fl_path,
            self.probe_res.as_ref().unwrap_or(&self.vmaf_res),
            &self.vmaf_scaler,
            self.probing_rate,
        )?;

        Ok(fl_path)
    }

    fn xpsnr_vs_probe(
        &self,
        chunk: &Chunk,
        q: usize,
        submetric: XPSNRSubMetric,
    ) -> Result<Vec<f64>, Box<EncoderCrash>> {
        let probe_name = self.probe(chunk, q)?;

        let scores = measure_xpsnr(
            submetric,
            &chunk.input,
            &probe_name,
            (chunk.start_frame as u32, chunk.end_frame as u32),
            self.probe_res.as_ref(),
            self.probing_rate,
        )
        .unwrap();

        Ok(scores)
    }

    #[inline]
    pub fn per_shot_target_quality_routine(
        &self,
        chunk: &mut Chunk,
        worker_id: Option<usize>,
    ) -> anyhow::Result<()> {
        chunk.tq_cq = Some(self.per_shot_target_quality(chunk, worker_id)?);
        Ok(())
    }
}

fn predict_crf(low: u32, high: u32, history: &[(u32, f64, PathBuf)], target: f64) -> u32 {
    let mut sorted_history = history.to_vec();
    sorted_history.sort_by_key(|(crf, _, _)| *crf);

    let mut crf_score_map: Vec<(u32, f64)> =
        sorted_history.iter().map(|(crf, score, _)| (*crf, *score)).collect();
    crf_score_map.sort_by(|a, b| a.1.partial_cmp(&b.1).unwrap_or(Ordering::Equal));

    if crf_score_map.len() >= 3 {
        let (scores, crfs): (Vec<f64>, Vec<f64>) =
            crf_score_map.iter().map(|(crf, score)| (*score, *crf as f64)).unzip();

        let keys: Vec<Key<f64, f64>> = scores
            .iter()
            .zip(crfs.iter())
            .map(|(score, crf)| Key::new(*score, *crf, Interpolation::CatmullRom))
            .collect();

        let spline = Spline::from_vec(keys);
        if let Some(predicted) = spline.sample(target) {
            return (predicted.round() as u32).clamp(low, high);
        }
    }

    if crf_score_map.len() == 2 {
        let score_crf_pairs: Vec<(f64, u32)> =
            crf_score_map.iter().map(|(crf, score)| (*score, *crf)).collect();

        let (score1, crf1) = score_crf_pairs[0];
        let (score2, crf2) = score_crf_pairs[1];

        if score1 == score2 {
            return ((crf1 + crf2) / 2).clamp(low, high);
        }

        let slope = (crf2 as f64 - crf1 as f64) / (score2 - score1);
        let predicted = crf1 as f64 + slope * (target - score1);
        return (predicted.round() as u32).clamp(low, high);
    }

    (low + high) / 2
}

fn within_tolerance(score: f64, target: f64) -> bool {
    (score - target).abs() / target < 0.01
}

pub fn vmaf_auto_threads(workers: usize) -> usize {
    const OVER_PROVISION_FACTOR: f64 = 1.25;

    let threads = available_parallelism()
        .expect("Unrecoverable: Failed to get thread count")
        .get();

    cmp::max(
        ((threads / workers) as f64 * OVER_PROVISION_FACTOR) as usize,
        1,
    )
}

#[derive(Copy, Clone)]
pub enum Skip {
    None,
}

pub fn log_probes(
    cq_scores: &mut [(f64, u32)],
    frames: u32,
    probing_rate: u32,
    chunk_idx: &str,
    target_q: u32,
    target_score: f64,
    skip: Skip,
) {
    cq_scores.sort_by_key(|(_score, q)| *q);

    debug!("chunk {chunk_idx}: P-Rate={probing_rate}, {frames} frames");
    debug!(
<<<<<<< HEAD
        "chunk {}: P-Rate={}, {} frames
    TQ-Probes: {:.2?}{}
    Target Q={:.0}, Score={:.2}",
        chunk_idx,
        probing_rate,
        frames,
        cq_scores,
        match skip {
            Skip::High => " Early Skip High Q",
            Skip::Low => " Early Skip Low Q",
            Skip::None => "",
        },
        target_q,
        target_score
    );
=======
        "chunk {chunk_idx}: TQ-Probes: {vmaf_cq_scores:.2?}{suffix}",
        suffix = match skip {
            Skip::None => "",
        }
    );
    debug!("chunk {chunk_idx}: Target Q={target_q:.0}, VMAF={target_vmaf:.2}");
>>>>>>> 86205599
}

#[inline]
pub const fn adapt_probing_rate(rate: usize) -> usize {
    match rate {
        1..=4 => rate,
        _ => 1,
    }
<<<<<<< HEAD
}

pub fn interpolated_target_q(scores: Vec<(f64, u32)>, target: f64) -> (f64, f64) {
    let q = interpolate_target_q(scores.clone(), target).unwrap();

    let vmaf = interpolate_target_vmaf(scores, q).unwrap();

    (q, vmaf)
}

#[allow(unused)]
fn lagrange_interpolate(p: &[(u32, f64)], x: u32) -> f64 {
    p.iter()
        .map(|(x0, y0)| {
            let mut num = 1;
            let mut den = 1;
            for (x1, _y1) in p {
                if x0 != x1 {
                    num *= i64::from(x) - i64::from(*x1);
                    den *= i64::from(*x0) - i64::from(*x1);
                }
            }
            y0 * num as f64 / den as f64
        })
        .sum()
}

#[allow(unused)]
fn lagrange_bisect(p: &[(u32, f64)], y: f64) -> (u32, f64) {
    assert!(p.len() >= 2);

    // Re-center the samples at the target value
    let mut sorted = Vec::from(p);
    for v in &mut sorted {
        v.1 -= y;
    }

    // Order samples by distance from target value
    sorted.sort_by(|a, b| a.1.abs().partial_cmp(&b.1.abs()).unwrap());

    // Take the closest point
    let (mut xb, mut yb) = sorted[0];
    // Take the next close point that brackets the root
    let (mut xa, mut ya) = sorted.iter().find(|&&v| v.1 * yb < 0.).unwrap_or(&(xb, yb));

    loop {
        let x0 = (xa + xb).div_ceil(2);
        if x0 == xb || x0 == xa {
            break;
        }

        let y0 = lagrange_interpolate(&sorted, x0);
        if ya * y0 < 0. {
            xb = x0;
            yb = y0;
        } else {
            xa = x0;
            ya = y0;
        }
        if ya.abs() < yb.abs() {
            std::mem::swap(&mut xa, &mut xb);
            std::mem::swap(&mut ya, &mut yb);
        }
    }

    (xb, yb + y)
}

#[cfg(test)]
mod tests {
    use crate::target_quality::lagrange_bisect;

    #[test]
    fn test_bisect() {
        let sorted = vec![(0, 0.0), (1, 1.0), (256, 256.0 * 256.0)];

        assert!(lagrange_bisect(&sorted, 0.0).0 == 0);
        assert!(lagrange_bisect(&sorted, 1.0).0 == 1);
        assert!(lagrange_bisect(&sorted, 256.0 * 256.0).0 == 256);

        assert!(lagrange_bisect(&sorted, 8.0).0 == 3);
        assert!(lagrange_bisect(&sorted, 9.0).0 == 3);

        assert!(lagrange_bisect(&sorted, -1.0).0 == 0);
        assert!(lagrange_bisect(&sorted, 2.0 * 256.0 * 256.0).0 == 256);
    }
=======
>>>>>>> 86205599
}<|MERGE_RESOLUTION|>--- conflicted
+++ resolved
@@ -23,42 +23,12 @@
         xpsnr::{self, read_weighted_xpsnr, XPSNRSubMetric},
     },
     progress_bar::update_mp_msg,
-<<<<<<< HEAD
-    vapoursynth::{measure_butteraugli, measure_ssimulacra2, measure_xpsnr},
-=======
     settings::ProbingStats,
     vmaf::{read_weighted_vmaf, VmafScoreMethod},
->>>>>>> 86205599
     Encoder,
     TargetMetric,
 };
 
-<<<<<<< HEAD
-const METRIC_PERCENTILE: f64 = 0.01;
-
-#[derive(Debug, Clone, Serialize, Deserialize)]
-pub struct TargetQuality {
-    pub vmaf_res:      String,
-    pub vmaf_scaler:   String,
-    pub vmaf_filter:   Option<String>,
-    pub vmaf_threads:  usize,
-    pub model:         Option<PathBuf>,
-    pub probe_res:     Option<String>,
-    pub probing_rate:  usize,
-    pub probing_speed: Option<u8>,
-    pub probes:        u32,
-    pub target:        f64,
-    pub metric:        TargetMetric,
-    pub min_q:         u32,
-    pub max_q:         u32,
-    pub encoder:       Encoder,
-    pub pix_format:    Pixel,
-    pub temp:          String,
-    pub workers:       usize,
-    pub video_params:  Vec<String>,
-    pub vspipe_args:   Vec<String>,
-    pub probe_slow:    bool,
-=======
 #[derive(Debug, Clone, Serialize, Deserialize)]
 pub struct TargetQuality {
     pub vmaf_res:              String,
@@ -94,7 +64,6 @@
     Neg,
     #[value(name = "motionless")]
     Motionless,
->>>>>>> 86205599
 }
 
 impl TargetQuality {
@@ -102,108 +71,14 @@
         &self,
         chunk: &Chunk,
         worker_id: Option<usize>,
-<<<<<<< HEAD
-    ) -> Result<u32, Box<EncoderCrash>> {
-        let mut score_quality = vec![];
-        let frames = chunk.frames();
-
-        // Make middle probe
-        let middle_point = (self.min_q + self.max_q) / 2;
-        let last_q = middle_point;
-=======
     ) -> anyhow::Result<u32> {
         let mut history: Vec<(u32, f64, PathBuf)> = vec![];
->>>>>>> 86205599
 
         let update_progress_bar = |last_q: u32| {
             if let Some(worker_id) = worker_id {
                 update_mp_msg(
                     worker_id,
                     format!(
-<<<<<<< HEAD
-                        "Targeting {} Quality {} - Testing {}",
-                        self.metric, self.target, last_q
-                    ),
-                );
-            }
-        };
-
-        update_progress_bar(last_q);
-
-        fn measure_probe(
-            tq: &TargetQuality,
-            chunk: &Chunk,
-            metric: TargetMetric,
-            target: usize,
-        ) -> f64 {
-            match metric {
-                TargetMetric::VMAF => {
-                    let fl_path = tq.vmaf_probe(chunk, target).unwrap();
-                    read_weighted_vmaf(fl_path, METRIC_PERCENTILE).unwrap()
-                },
-                TargetMetric::SSIMULACRA2 => {
-                    let scores = tq.ssimulacra2_probe(chunk, target).unwrap();
-                    MetricStatistics::new(scores).average()
-                },
-                TargetMetric::ButteraugliInf | TargetMetric::BUTTERAUGLI3 => {
-                    let scores = tq
-                        .butteraugli_probe(
-                            chunk,
-                            target,
-                            if tq.metric == TargetMetric::ButteraugliInf {
-                                ButteraugliSubMetric::InfiniteNorm
-                            } else {
-                                ButteraugliSubMetric::ThreeNorm
-                            },
-                        )
-                        .unwrap();
-                    MetricStatistics::new(scores).average()
-                },
-                TargetMetric::XPSNR | TargetMetric::XPSNRWeighted => {
-                    let submetric = if tq.metric == TargetMetric::XPSNR {
-                        XPSNRSubMetric::Minimum
-                    } else {
-                        XPSNRSubMetric::Weighted
-                    };
-                    if tq.probing_rate > 1 {
-                        let scores = tq.xpsnr_vs_probe(chunk, target, submetric).unwrap();
-                        MetricStatistics::new(scores).percentile(1)
-                    } else {
-                        let fl_path = tq.xpsnr_probe(chunk, target).unwrap();
-                        read_weighted_xpsnr(fl_path, METRIC_PERCENTILE, submetric).unwrap()
-                    }
-                },
-            }
-        }
-
-        let mut score = measure_probe(self, chunk, self.metric, last_q as usize);
-        if matches!(
-            self.metric,
-            TargetMetric::ButteraugliInf | TargetMetric::BUTTERAUGLI3
-        ) {
-            // Butteraugli is inverted, where quality lowers as score increases
-            score *= -1.0;
-        }
-        let target = if matches!(
-            self.metric,
-            TargetMetric::ButteraugliInf | TargetMetric::BUTTERAUGLI3
-        ) {
-            -self.target
-        } else {
-            self.target
-        };
-        score_quality.push((score, last_q));
-
-        // Initialize search boundary
-        let mut score_lower = score;
-        let mut score_upper = score;
-        let mut cq_lower = last_q;
-        let mut cq_upper = last_q;
-
-        // Branch
-        let next_q = if score < target {
-            self.min_q
-=======
                         "Targeting Quality {target} - Testing {last_q}",
                         target = self.target
                     ),
@@ -222,129 +97,19 @@
                 ProbingStats::Median => VmafScoreMethod::Median,
                 ProbingStats::HarmonicMean => VmafScoreMethod::HarmonicMean,
             }
->>>>>>> 86205599
         } else {
             VmafScoreMethod::Percentile(0.01)
         };
-<<<<<<< HEAD
-        update_progress_bar(next_q);
-
-        // Edge case check
-        score = measure_probe(self, chunk, self.metric, next_q as usize);
-        if matches!(
-            self.metric,
-            TargetMetric::ButteraugliInf | TargetMetric::BUTTERAUGLI3
-        ) {
-            // Invert butteraugli score for comparison
-            score *= -1.0;
-        }
-        score_quality.push((score, next_q));
-
-        if (next_q == self.min_q && score < target) || (next_q == self.max_q && score > target) {
-            // Invert butteraugli scores back to positive for logging
-            if matches!(
-                self.metric,
-                TargetMetric::ButteraugliInf | TargetMetric::BUTTERAUGLI3
-            ) {
-                for (score, _) in score_quality.iter_mut() {
-                    *score *= -1.0;
-                }
-            }
-
-            log_probes(
-                &mut score_quality,
-                frames as u32,
-                self.probing_rate as u32,
-                &chunk.name(),
-                next_q,
-                match self.metric {
-                    TargetMetric::ButteraugliInf | TargetMetric::BUTTERAUGLI3 => -score,
-                    _ => score,
-                },
-                if score < target {
-                    Skip::Low
-                } else {
-                    Skip::High
-                },
-            );
-            return Ok(next_q);
-        }
-
-        // Set boundary
-        if score < target {
-            score_lower = score;
-            cq_lower = next_q;
-        } else {
-            score_upper = score;
-            cq_upper = next_q;
-        }
-
-        // VMAF search
-        for _ in 0..self.probes - 2 {
-            let new_point = weighted_search(
-                f64::from(cq_lower),
-                score_lower,
-                f64::from(cq_upper),
-                score_upper,
-                target,
-            );
-
-            if score_quality.iter().map(|(_, x)| *x).any(|x| x == new_point as u32) {
-=======
 
         loop {
             let predicted_q = predict_crf(low, high, &history, self.target);
 
             if history.iter().any(|(q, _, _)| *q == predicted_q) {
->>>>>>> 86205599
                 break;
             }
 
             update_progress_bar(predicted_q);
 
-<<<<<<< HEAD
-            score = measure_probe(self, chunk, self.metric, new_point as usize);
-            if matches!(
-                self.metric,
-                TargetMetric::ButteraugliInf | TargetMetric::BUTTERAUGLI3
-            ) {
-                // Invert butteraugli score for comparison
-                score *= -1.0;
-            }
-            score_quality.push((score, new_point as u32));
-
-            // Update boundary
-            if score < target {
-                score_lower = score;
-                cq_lower = new_point as u32;
-            } else {
-                score_upper = score;
-                cq_upper = new_point as u32;
-            }
-        }
-
-        let (q, q_score) = interpolated_target_q(score_quality.clone(), target);
-
-        // Invert butteraugli scores back to positive for logging
-        if matches!(
-            self.metric,
-            TargetMetric::ButteraugliInf | TargetMetric::BUTTERAUGLI3
-        ) {
-            for (score, _) in score_quality.iter_mut() {
-                *score *= -1.0;
-            }
-        }
-        log_probes(
-            &mut score_quality,
-            frames as u32,
-            self.probing_rate as u32,
-            &chunk.name(),
-            q as u32,
-            match self.metric {
-                TargetMetric::ButteraugliInf | TargetMetric::BUTTERAUGLI3 => -q_score,
-                _ => q_score,
-            },
-=======
             let probe_path = self.vmaf_probe(chunk, predicted_q as usize)?;
             let score = read_weighted_vmaf(&probe_path, score_method)?;
 
@@ -402,7 +167,6 @@
             &chunk.name(),
             best_result.0,
             best_result.1,
->>>>>>> 86205599
             Skip::None,
         );
 
@@ -504,30 +268,6 @@
         let rt = tokio::runtime::Builder::new_current_thread().enable_io().build().unwrap();
         rt.block_on(future)?;
 
-<<<<<<< HEAD
-        let probe_name =
-            Path::new(&chunk.temp).join("split").join(format!("v_{q}_{}.ivf", chunk.index));
-
-        Ok(probe_name)
-    }
-
-    fn vmaf_probe(&self, chunk: &Chunk, q: usize) -> Result<PathBuf, Box<EncoderCrash>> {
-        let probe_name = self.probe(chunk, q)?;
-        let fl_path = Path::new(&chunk.temp).join("split").join(format!("{}.json", chunk.index));
-
-        vmaf::run_vmaf(
-            &probe_name,
-            chunk.source_cmd.as_slice(),
-            self.vspipe_args.clone(),
-            &fl_path,
-            self.model.as_ref(),
-            self.probe_res.as_ref().unwrap_or(&self.vmaf_res),
-            &self.vmaf_scaler,
-            self.probing_rate,
-            self.vmaf_filter.as_deref(),
-            self.vmaf_threads,
-        )?;
-=======
         let extension = match self.encoder {
             crate::encoder::Encoder::x264 => "264",
             crate::encoder::Encoder::x265 => "hevc",
@@ -593,7 +333,6 @@
                 disable_motion,
             )?;
         }
->>>>>>> 86205599
 
         Ok(fl_path)
     }
@@ -760,30 +499,12 @@
 
     debug!("chunk {chunk_idx}: P-Rate={probing_rate}, {frames} frames");
     debug!(
-<<<<<<< HEAD
-        "chunk {}: P-Rate={}, {} frames
-    TQ-Probes: {:.2?}{}
-    Target Q={:.0}, Score={:.2}",
-        chunk_idx,
-        probing_rate,
-        frames,
-        cq_scores,
-        match skip {
-            Skip::High => " Early Skip High Q",
-            Skip::Low => " Early Skip Low Q",
-            Skip::None => "",
-        },
-        target_q,
-        target_score
-    );
-=======
         "chunk {chunk_idx}: TQ-Probes: {vmaf_cq_scores:.2?}{suffix}",
         suffix = match skip {
             Skip::None => "",
         }
     );
     debug!("chunk {chunk_idx}: Target Q={target_q:.0}, VMAF={target_vmaf:.2}");
->>>>>>> 86205599
 }
 
 #[inline]
@@ -792,93 +513,4 @@
         1..=4 => rate,
         _ => 1,
     }
-<<<<<<< HEAD
-}
-
-pub fn interpolated_target_q(scores: Vec<(f64, u32)>, target: f64) -> (f64, f64) {
-    let q = interpolate_target_q(scores.clone(), target).unwrap();
-
-    let vmaf = interpolate_target_vmaf(scores, q).unwrap();
-
-    (q, vmaf)
-}
-
-#[allow(unused)]
-fn lagrange_interpolate(p: &[(u32, f64)], x: u32) -> f64 {
-    p.iter()
-        .map(|(x0, y0)| {
-            let mut num = 1;
-            let mut den = 1;
-            for (x1, _y1) in p {
-                if x0 != x1 {
-                    num *= i64::from(x) - i64::from(*x1);
-                    den *= i64::from(*x0) - i64::from(*x1);
-                }
-            }
-            y0 * num as f64 / den as f64
-        })
-        .sum()
-}
-
-#[allow(unused)]
-fn lagrange_bisect(p: &[(u32, f64)], y: f64) -> (u32, f64) {
-    assert!(p.len() >= 2);
-
-    // Re-center the samples at the target value
-    let mut sorted = Vec::from(p);
-    for v in &mut sorted {
-        v.1 -= y;
-    }
-
-    // Order samples by distance from target value
-    sorted.sort_by(|a, b| a.1.abs().partial_cmp(&b.1.abs()).unwrap());
-
-    // Take the closest point
-    let (mut xb, mut yb) = sorted[0];
-    // Take the next close point that brackets the root
-    let (mut xa, mut ya) = sorted.iter().find(|&&v| v.1 * yb < 0.).unwrap_or(&(xb, yb));
-
-    loop {
-        let x0 = (xa + xb).div_ceil(2);
-        if x0 == xb || x0 == xa {
-            break;
-        }
-
-        let y0 = lagrange_interpolate(&sorted, x0);
-        if ya * y0 < 0. {
-            xb = x0;
-            yb = y0;
-        } else {
-            xa = x0;
-            ya = y0;
-        }
-        if ya.abs() < yb.abs() {
-            std::mem::swap(&mut xa, &mut xb);
-            std::mem::swap(&mut ya, &mut yb);
-        }
-    }
-
-    (xb, yb + y)
-}
-
-#[cfg(test)]
-mod tests {
-    use crate::target_quality::lagrange_bisect;
-
-    #[test]
-    fn test_bisect() {
-        let sorted = vec![(0, 0.0), (1, 1.0), (256, 256.0 * 256.0)];
-
-        assert!(lagrange_bisect(&sorted, 0.0).0 == 0);
-        assert!(lagrange_bisect(&sorted, 1.0).0 == 1);
-        assert!(lagrange_bisect(&sorted, 256.0 * 256.0).0 == 256);
-
-        assert!(lagrange_bisect(&sorted, 8.0).0 == 3);
-        assert!(lagrange_bisect(&sorted, 9.0).0 == 3);
-
-        assert!(lagrange_bisect(&sorted, -1.0).0 == 0);
-        assert!(lagrange_bisect(&sorted, 2.0 * 256.0 * 256.0).0 == 256);
-    }
-=======
->>>>>>> 86205599
 }