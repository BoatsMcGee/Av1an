--- conflicted
+++ resolved
@@ -1,14 +1,9 @@
-<<<<<<< HEAD
 use std::{
     cmp::{self, Ordering},
     collections::HashSet,
-    convert::TryInto,
     path::{Path, PathBuf},
     thread::available_parallelism,
 };
-=======
-use std::{cmp, cmp::Ordering, collections::HashSet, path::PathBuf, thread::available_parallelism};
->>>>>>> 06eb7a66
 
 use clap::ValueEnum;
 use ffmpeg::format::Pixel;
@@ -26,19 +21,12 @@
         xpsnr::{read_xpsnr_file, run_xpsnr, XPSNRSubMetric},
     },
     progress_bar::update_mp_msg,
-<<<<<<< HEAD
     vapoursynth::{measure_butteraugli, measure_ssimulacra2, measure_xpsnr},
     Encoder,
     ProbingSpeed,
     ProbingStatistic,
     ProbingStatisticName,
     TargetMetric,
-=======
-    vmaf::read_weighted_vmaf,
-    Encoder,
-    ProbingSpeed,
-    ProbingStatistic,
->>>>>>> 06eb7a66
 };
 
 const SCORE_TOLERANCE: f64 = 0.01;
@@ -114,15 +102,11 @@
                 lower_quantizer_limit,
                 upper_quantizer_limit,
                 &quantizer_score_history,
-<<<<<<< HEAD
                 match self.metric {
                     // For inverse metrics, target must be inverted for ascending comparisons
                     TargetMetric::ButteraugliINF | TargetMetric::Butteraugli3 => -self.target,
                     _ => self.target,
                 },
-=======
-                self.target,
->>>>>>> 06eb7a66
             );
 
             if let Some((quantizer, score)) = quantizer_score_history
@@ -132,24 +116,17 @@
                 // Predicted quantizer has already been probed
                 log_probes(
                     &quantizer_score_history,
-<<<<<<< HEAD
                     self.metric,
-=======
->>>>>>> 06eb7a66
                     self.target,
                     chunk.frames() as u32,
                     self.probing_rate as u32,
                     self.probing_speed,
                     &chunk.name(),
                     *quantizer,
-<<<<<<< HEAD
                     match self.metric {
                         TargetMetric::ButteraugliINF | TargetMetric::Butteraugli3 => -score,
                         _ => *score,
                     },
-=======
-                    *score,
->>>>>>> 06eb7a66
                     SkipProbingReason::None,
                 );
                 break;
@@ -157,7 +134,6 @@
 
             update_progress_bar(next_quantizer);
 
-<<<<<<< HEAD
             let score = {
                 let value = self.probe(chunk, next_quantizer as usize)?;
 
@@ -174,44 +150,23 @@
                 },
                 self.target,
             );
-=======
-            let probe_path = self.vmaf_probe(chunk, next_quantizer as usize)?;
-            let score =
-                read_weighted_vmaf(&probe_path, self.probing_statistic.clone()).map_err(|e| {
-                    Box::new(EncoderCrash {
-                        exit_status:        std::process::ExitStatus::default(),
-                        source_pipe_stderr: String::new().into(),
-                        ffmpeg_pipe_stderr: None,
-                        stderr:             format!("VMAF calculation failed: {e}").into(),
-                        stdout:             String::new().into(),
-                    })
-                })?;
-            let score_within_tolerance = within_tolerance(score, self.target);
->>>>>>> 06eb7a66
 
             quantizer_score_history.push((next_quantizer, score));
 
             if score_within_tolerance || quantizer_score_history.len() >= self.probes as usize {
                 log_probes(
                     &quantizer_score_history,
-<<<<<<< HEAD
                     self.metric,
-=======
->>>>>>> 06eb7a66
                     self.target,
                     chunk.frames() as u32,
                     self.probing_rate as u32,
                     self.probing_speed,
                     &chunk.name(),
                     next_quantizer,
-<<<<<<< HEAD
                     match self.metric {
                         TargetMetric::ButteraugliINF | TargetMetric::Butteraugli3 => -score,
                         _ => score,
                     },
-=======
-                    score,
->>>>>>> 06eb7a66
                     if score_within_tolerance {
                         SkipProbingReason::WithinTolerance
                     } else {
@@ -221,16 +176,12 @@
                 break;
             }
 
-<<<<<<< HEAD
             if score
                 > (match self.metric {
                     TargetMetric::ButteraugliINF | TargetMetric::Butteraugli3 => -self.target,
                     _ => self.target,
                 })
             {
-=======
-            if score > self.target {
->>>>>>> 06eb7a66
                 lower_quantizer_limit = (next_quantizer + 1).min(upper_quantizer_limit);
             } else {
                 upper_quantizer_limit = (next_quantizer - 1).max(lower_quantizer_limit);
@@ -240,17 +191,13 @@
             if lower_quantizer_limit > upper_quantizer_limit {
                 log_probes(
                     &quantizer_score_history,
-<<<<<<< HEAD
                     self.metric,
-=======
->>>>>>> 06eb7a66
                     self.target,
                     chunk.frames() as u32,
                     self.probing_rate as u32,
                     self.probing_speed,
                     &chunk.name(),
                     next_quantizer,
-<<<<<<< HEAD
                     match self.metric {
                         TargetMetric::ButteraugliINF | TargetMetric::Butteraugli3 => -score,
                         _ => score,
@@ -263,10 +210,6 @@
                             _ => self.target,
                         })
                     {
-=======
-                    score,
-                    if score > self.target {
->>>>>>> 06eb7a66
                         SkipProbingReason::QuantizerTooHigh
                     } else {
                         SkipProbingReason::QuantizerTooLow
@@ -279,7 +222,6 @@
         let final_quantizer_score = if let Some(highest_quantizer_score_within_tolerance) =
             quantizer_score_history
                 .iter()
-<<<<<<< HEAD
                 .filter(|(_, score)| {
                     within_tolerance(
                         match self.metric {
@@ -289,9 +231,6 @@
                         self.target,
                     )
                 })
-=======
-                .filter(|(_, score)| within_tolerance(*score, self.target))
->>>>>>> 06eb7a66
                 .max_by_key(|(quantizer, _)| *quantizer)
         {
             // Multiple probes within tolerance, choose the highest
@@ -301,7 +240,6 @@
             quantizer_score_history
                 .iter()
                 .min_by(|(_, score1), (_, score2)| {
-<<<<<<< HEAD
                     let score_1 = match self.metric {
                         TargetMetric::ButteraugliINF | TargetMetric::Butteraugli3 => -score1,
                         _ => *score1,
@@ -312,16 +250,11 @@
                     };
                     let difference1 = (score_1 - self.target).abs();
                     let difference2 = (score_2 - self.target).abs();
-=======
-                    let difference1 = (score1 - self.target).abs();
-                    let difference2 = (score2 - self.target).abs();
->>>>>>> 06eb7a66
                     difference1.partial_cmp(&difference2).unwrap_or(Ordering::Equal)
                 })
                 .unwrap()
         };
 
-<<<<<<< HEAD
         // Note: if the score is to be returned in the future, ensure to invert it back
         // if metric is inverse (eg. Butteraugli)
         Ok(final_quantizer_score.0)
@@ -535,9 +468,6 @@
                 }
             },
         }
-=======
-        Ok(final_quantizer_score.0)
->>>>>>> 06eb7a66
     }
 
     fn encode_probe(&self, chunk: &Chunk, q: usize) -> Result<PathBuf, Box<EncoderCrash>> {
@@ -700,71 +630,7 @@
             .join("split")
             .join(format!("v_{index:05}_{q}.{extension}", index = chunk.index));
 
-<<<<<<< HEAD
         Ok(probe_name)
-=======
-        let features: HashSet<_> = self.probing_vmaf_features.iter().copied().collect();
-        let use_weighted = features.contains(&VmafFeature::Weighted);
-        let use_neg = features.contains(&VmafFeature::Neg);
-        let use_uhd = features.contains(&VmafFeature::Uhd);
-        let disable_motion = features.contains(&VmafFeature::Motionless);
-
-        let default_model = match (use_uhd, use_neg) {
-            (true, true) => Some(PathBuf::from("vmaf_4k_v0.6.1neg.json")),
-            (true, false) => Some(PathBuf::from("vmaf_4k_v0.6.1.json")),
-            (false, true) => Some(PathBuf::from("vmaf_v0.6.1neg.json")),
-            (false, false) => None,
-        };
-
-        let model = if self.model.is_none() {
-            default_model.as_ref()
-        } else {
-            self.model.as_ref()
-        };
-
-        if use_weighted {
-            crate::vmaf::run_vmaf_weighted(
-                &probe_name,
-                chunk.source_cmd.as_slice(),
-                self.vspipe_args.clone(),
-                &fl_path,
-                model,
-                &self.vmaf_res,
-                &self.vmaf_scaler,
-                self.probing_rate,
-                self.vmaf_filter.as_deref(),
-                self.vmaf_threads,
-                chunk.frame_rate,
-                disable_motion,
-            )
-            .map_err(|e| {
-                Box::new(EncoderCrash {
-                    exit_status:        std::process::ExitStatus::default(),
-                    source_pipe_stderr: String::new().into(),
-                    ffmpeg_pipe_stderr: None,
-                    stderr:             format!("VMAF calculation failed: {e}").into(),
-                    stdout:             String::new().into(),
-                })
-            })?;
-        } else {
-            crate::vmaf::run_vmaf(
-                &probe_name,
-                chunk.source_cmd.as_slice(),
-                self.vspipe_args.clone(),
-                &fl_path,
-                model,
-                &self.vmaf_res,
-                &self.vmaf_scaler,
-                self.probing_rate,
-                self.vmaf_filter.as_deref(),
-                self.vmaf_threads,
-                chunk.frame_rate,
-                disable_motion,
-            )?;
-        }
-
-        Ok(fl_path)
->>>>>>> 06eb7a66
     }
 
     #[inline]
@@ -858,18 +724,11 @@
 #[allow(clippy::too_many_arguments)]
 pub fn log_probes(
     quantizer_score_history: &[(u32, f64)],
-<<<<<<< HEAD
     metric: TargetMetric,
     target: f64,
     frames: u32,
     probing_rate: u32,
     probing_speed: Option<ProbingSpeed>,
-=======
-    target: f64,
-    frames: u32,
-    probing_rate: u32,
-    probing_speed: Option<u8>,
->>>>>>> 06eb7a66
     chunk_name: &str,
     target_quantizer: u32,
     target_score: f64,
@@ -878,7 +737,6 @@
     // Sort history by quantizer
     let mut sorted_quantizer_scores = quantizer_score_history.to_vec();
     sorted_quantizer_scores.sort_by_key(|(quantizer, _)| *quantizer);
-<<<<<<< HEAD
     // Butteraugli is an inverse metric and needs to be inverted back before display
     if matches!(
         metric,
@@ -893,23 +751,13 @@
     debug!(
         "chunk {name}: Target={target}, Metric={target_metric}, P-Rate={rate}, P-Speed={speed:?}, \
          {frame_count} frames
-=======
-
-    debug!(
-        "chunk {name}: Target={target}, P-Rate={rate}, P-Speed={speed:?}, {frame_count} frames
->>>>>>> 06eb7a66
         TQ-Probes: {history:.2?}{suffix}
         Final Q={target_quantizer:.0}, Final Score={target_score:.2}",
         name = chunk_name,
         target = target,
-<<<<<<< HEAD
         target_metric = metric,
         rate = probing_rate,
         speed = probing_speed.unwrap_or(ProbingSpeed::VeryFast),
-=======
-        rate = probing_rate,
-        speed = ProbingSpeed::from_repr(probing_speed.unwrap_or(4) as usize),
->>>>>>> 06eb7a66
         frame_count = frames,
         history = sorted_quantizer_scores,
         suffix = match skip {
@@ -922,15 +770,4 @@
         target_quantizer = target_quantizer,
         target_score = target_score
     );
-<<<<<<< HEAD
-=======
-}
-
-#[inline]
-pub const fn adapt_probing_rate(rate: usize) -> usize {
-    match rate {
-        1..=4 => rate,
-        _ => 1,
-    }
->>>>>>> 06eb7a66
 }