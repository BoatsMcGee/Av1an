--- conflicted
+++ resolved
@@ -1,6 +1,3 @@
-#[cfg(test)]
-mod tests;
-
 use std::{
     cmp,
     cmp::Ordering,
@@ -16,83 +13,33 @@
 use splines::{Interpolation, Key, Spline};
 use tracing::{debug, error};
 
-<<<<<<< HEAD
-use crate::broker::EncoderCrash;
-use crate::chunk::Chunk;
-use crate::metrics::vmaf::{self, read_weighted_vmaf};
-use crate::metrics::xpsnr::{self, read_weighted_xpsnr};
-use crate::progress_bar::update_mp_msg;
-use crate::vapoursynth::{measure_butteraugli, measure_ssimulacra2};
-use crate::{Encoder, TargetMetric};
-=======
 use crate::{
     broker::EncoderCrash,
     chunk::Chunk,
+    metrics::{
+        vmaf::{self, read_weighted_vmaf},
+        xpsnr::{self, read_weighted_xpsnr},
+    },
     progress_bar::update_mp_msg,
-    vmaf::{self, read_weighted_vmaf},
+    vapoursynth::{measure_butteraugli, measure_ssimulacra2},
     Encoder,
+    TargetMetric,
 };
->>>>>>> 37189c21
 
 const VMAF_PERCENTILE: f64 = 0.01;
 
 #[derive(Debug, Clone, Serialize, Deserialize)]
 pub struct TargetQuality {
-<<<<<<< HEAD
-  pub vmaf_res: String,
-  pub vmaf_scaler: String,
-  pub vmaf_filter: Option<String>,
-  pub vmaf_threads: usize,
-  pub model: Option<PathBuf>,
-  pub xpsnr_res: String,
-  pub probing_rate: usize,
-  pub probes: u32,
-  pub target: f64,
-  pub metric: TargetMetric,
-  pub min_q: u32,
-  pub max_q: u32,
-  pub encoder: Encoder,
-  pub pix_format: Pixel,
-  pub temp: String,
-  pub workers: usize,
-  pub video_params: Vec<String>,
-  pub vspipe_args: Vec<String>,
-  pub probe_slow: bool,
-}
-
-impl TargetQuality {
-  fn per_shot_target_quality(
-    &self,
-    chunk: &Chunk,
-    worker_id: Option<usize>,
-  ) -> Result<u32, Box<EncoderCrash>> {
-    let mut score_quality = vec![];
-    let frames = chunk.frames();
-
-    // Make middle probe
-    let middle_point = (self.min_q + self.max_q) / 2;
-    let last_q = middle_point;
-
-    let update_progress_bar = |last_q: u32| {
-      if let Some(worker_id) = worker_id {
-        update_mp_msg(
-          worker_id,
-          format!(
-            "Targeting {} Quality {} - Testing {}",
-            self.metric, self.target, last_q
-          ),
-        );
-      }
-    };
-=======
     pub vmaf_res:     String,
     pub vmaf_scaler:  String,
     pub vmaf_filter:  Option<String>,
     pub vmaf_threads: usize,
     pub model:        Option<PathBuf>,
+    pub xpsnr_res:    String,
     pub probing_rate: usize,
     pub probes:       u32,
     pub target:       f64,
+    pub metric:       TargetMetric,
     pub min_q:        u32,
     pub max_q:        u32,
     pub encoder:      Encoder,
@@ -110,7 +57,7 @@
         chunk: &Chunk,
         worker_id: Option<usize>,
     ) -> Result<u32, Box<EncoderCrash>> {
-        let mut vmaf_cq = vec![];
+        let mut score_quality = vec![];
         let frames = chunk.frames();
 
         // Make middle probe
@@ -121,108 +68,62 @@
             if let Some(worker_id) = worker_id {
                 update_mp_msg(
                     worker_id,
-                    format!("Targeting Quality {} - Testing {}", self.target, last_q),
+                    format!(
+                        "Targeting {} Quality {} - Testing {}",
+                        self.metric, self.target, last_q
+                    ),
                 );
             }
         };
->>>>>>> 37189c21
 
         update_progress_bar(last_q);
 
-<<<<<<< HEAD
-    fn measure_probe(
-      tq: &TargetQuality,
-      chunk: &Chunk,
-      metric: TargetMetric,
-      target: usize,
-    ) -> f64 {
-      match metric {
-        TargetMetric::VMAF => {
-          let fl_path = tq.vmaf_probe(chunk, target).unwrap();
-          read_weighted_vmaf(fl_path, VMAF_PERCENTILE).unwrap()
-        }
-        TargetMetric::SSIMULACRA2 => {
-          let scores = tq.ssimulacra2_probe(chunk, target).unwrap();
-          scores.iter().sum::<f64>() / scores.len() as f64
-        }
-        TargetMetric::BUTTERAUGLI => {
-          let scores = tq.butteraugli_probe(chunk, target).unwrap();
-          scores.iter().sum::<f64>() / scores.len() as f64
-        }
-        TargetMetric::XPSNR => {
-          let fl_path = tq.xpsnr_probe(chunk, target).unwrap();
-          read_weighted_xpsnr(fl_path, VMAF_PERCENTILE).unwrap()
-        }
-      }
-    }
-
-    let mut score = measure_probe(self, chunk, self.metric, last_q as usize);
-    if self.metric == TargetMetric::BUTTERAUGLI {
-      // Butteraugli is inverted, where quality lowers as score increases
-      score *= -1.0;
-    }
-    let target = if self.metric == TargetMetric::BUTTERAUGLI {
-      -self.target
-    } else {
-      self.target
-    };
-    score_quality.push((score, last_q));
-
-    // Initialize search boundary
-    let mut score_lower = score;
-    let mut score_upper = score;
-    let mut cq_lower = last_q;
-    let mut cq_upper = last_q;
-
-    // Branch
-    let next_q = if score < target {
-      self.min_q
-    } else {
-      self.max_q
-    };
-    update_progress_bar(next_q);
-
-    // Edge case check
-    score = measure_probe(self, chunk, self.metric, next_q as usize);
-    if self.metric == TargetMetric::BUTTERAUGLI {
-      // Invert butteraugli score for comparison
-      score *= -1.0;
-    }
-    score_quality.push((score, next_q));
-
-    if (next_q == self.min_q && score < target) || (next_q == self.max_q && score > target) {
-      // Invert butteraugli scores back to positive for logging
-      if self.metric == TargetMetric::BUTTERAUGLI {
-        for (score, _) in score_quality.iter_mut() {
-          *score *= -1.0;
-        }
-      }
-
-      log_probes(
-        &mut score_quality,
-        frames as u32,
-        self.probing_rate as u32,
-        &chunk.name(),
-        next_q,
-        match self.metric {
-          TargetMetric::BUTTERAUGLI => -score,
-          _ => score,
-        },
-        if score < target {
-          Skip::Low
-=======
-        let mut score =
-            read_weighted_vmaf(self.vmaf_probe(chunk, last_q as usize)?, VMAF_PERCENTILE).unwrap();
-        vmaf_cq.push((score, last_q));
+        fn measure_probe(
+            tq: &TargetQuality,
+            chunk: &Chunk,
+            metric: TargetMetric,
+            target: usize,
+        ) -> f64 {
+            match metric {
+                TargetMetric::VMAF => {
+                    let fl_path = tq.vmaf_probe(chunk, target).unwrap();
+                    read_weighted_vmaf(fl_path, VMAF_PERCENTILE).unwrap()
+                },
+                TargetMetric::SSIMULACRA2 => {
+                    let scores = tq.ssimulacra2_probe(chunk, target).unwrap();
+                    scores.iter().sum::<f64>() / scores.len() as f64
+                },
+                TargetMetric::BUTTERAUGLI => {
+                    let scores = tq.butteraugli_probe(chunk, target).unwrap();
+                    scores.iter().sum::<f64>() / scores.len() as f64
+                },
+                TargetMetric::XPSNR => {
+                    let fl_path = tq.xpsnr_probe(chunk, target).unwrap();
+                    read_weighted_xpsnr(fl_path, VMAF_PERCENTILE).unwrap()
+                },
+            }
+        }
+
+        let mut score = measure_probe(self, chunk, self.metric, last_q as usize);
+        if self.metric == TargetMetric::BUTTERAUGLI {
+            // Butteraugli is inverted, where quality lowers as score increases
+            score *= -1.0;
+        }
+        let target = if self.metric == TargetMetric::BUTTERAUGLI {
+            -self.target
+        } else {
+            self.target
+        };
+        score_quality.push((score, last_q));
 
         // Initialize search boundary
-        let mut vmaf_lower = score;
-        let mut vmaf_upper = score;
-        let mut vmaf_cq_lower = last_q;
-        let mut vmaf_cq_upper = last_q;
+        let mut score_lower = score;
+        let mut score_upper = score;
+        let mut cq_lower = last_q;
+        let mut cq_upper = last_q;
 
         // Branch
-        let next_q = if score < self.target {
+        let next_q = if score < target {
             self.min_q
         } else {
             self.max_q
@@ -230,21 +131,32 @@
         update_progress_bar(next_q);
 
         // Edge case check
-        score =
-            read_weighted_vmaf(self.vmaf_probe(chunk, next_q as usize)?, VMAF_PERCENTILE).unwrap();
-        vmaf_cq.push((score, next_q));
-
-        if (next_q == self.min_q && score < self.target)
-            || (next_q == self.max_q && score > self.target)
-        {
+        score = measure_probe(self, chunk, self.metric, next_q as usize);
+        if self.metric == TargetMetric::BUTTERAUGLI {
+            // Invert butteraugli score for comparison
+            score *= -1.0;
+        }
+        score_quality.push((score, next_q));
+
+        if (next_q == self.min_q && score < target) || (next_q == self.max_q && score > target) {
+            // Invert butteraugli scores back to positive for logging
+            if self.metric == TargetMetric::BUTTERAUGLI {
+                for (score, _) in score_quality.iter_mut() {
+                    *score *= -1.0;
+                }
+            }
+
             log_probes(
-                &mut vmaf_cq,
+                &mut score_quality,
                 frames as u32,
                 self.probing_rate as u32,
                 &chunk.name(),
                 next_q,
-                score,
-                if score < self.target {
+                match self.metric {
+                    TargetMetric::BUTTERAUGLI => -score,
+                    _ => score,
+                },
+                if score < target {
                     Skip::Low
                 } else {
                     Skip::High
@@ -254,151 +166,75 @@
         }
 
         // Set boundary
-        if score < self.target {
-            vmaf_lower = score;
-            vmaf_cq_lower = next_q;
->>>>>>> 37189c21
+        if score < target {
+            score_lower = score;
+            cq_lower = next_q;
         } else {
-            vmaf_upper = score;
-            vmaf_cq_upper = next_q;
-        }
-
-<<<<<<< HEAD
-    // Set boundary
-    if score < target {
-      score_lower = score;
-      cq_lower = next_q;
-    } else {
-      score_upper = score;
-      cq_upper = next_q;
-    }
-
-    // VMAF search
-    for _ in 0..self.probes - 2 {
-      let new_point = weighted_search(
-        f64::from(cq_lower),
-        score_lower,
-        f64::from(cq_upper),
-        score_upper,
-        target,
-      );
-
-      if score_quality
-        .iter()
-        .map(|(_, x)| *x)
-        .any(|x| x == new_point as u32)
-      {
-        break;
-      }
-
-      update_progress_bar(new_point as u32);
-
-      score = measure_probe(self, chunk, self.metric, new_point as usize);
-      if self.metric == TargetMetric::BUTTERAUGLI {
-        // Invert butteraugli score for comparison
-        score *= -1.0;
-      }
-      score_quality.push((score, new_point as u32));
-
-      // Update boundary
-      if score < target {
-        score_lower = score;
-        cq_lower = new_point as u32;
-      } else {
-        score_upper = score;
-        cq_upper = new_point as u32;
-      }
-    }
-
-    let (q, q_score) = interpolated_target_q(score_quality.clone(), target);
-
-    // Invert butteraugli scores back to positive for logging
-    if self.metric == TargetMetric::BUTTERAUGLI {
-      for (score, _) in score_quality.iter_mut() {
-        *score *= -1.0;
-      }
-    }
-    log_probes(
-      &mut score_quality,
-      frames as u32,
-      self.probing_rate as u32,
-      &chunk.name(),
-      q as u32,
-      q_score,
-      Skip::None,
-    );
-=======
+            score_upper = score;
+            cq_upper = next_q;
+        }
+
         // VMAF search
         for _ in 0..self.probes - 2 {
             let new_point = weighted_search(
-                f64::from(vmaf_cq_lower),
-                vmaf_lower,
-                f64::from(vmaf_cq_upper),
-                vmaf_upper,
-                self.target,
+                f64::from(cq_lower),
+                score_lower,
+                f64::from(cq_upper),
+                score_upper,
+                target,
             );
 
-            if vmaf_cq.iter().map(|(_, x)| *x).any(|x| x == new_point as u32) {
+            if score_quality.iter().map(|(_, x)| *x).any(|x| x == new_point as u32) {
                 break;
             }
 
             update_progress_bar(new_point as u32);
 
-            score =
-                read_weighted_vmaf(self.vmaf_probe(chunk, new_point)?, VMAF_PERCENTILE).unwrap();
-            vmaf_cq.push((score, new_point as u32));
+            score = measure_probe(self, chunk, self.metric, new_point as usize);
+            if self.metric == TargetMetric::BUTTERAUGLI {
+                // Invert butteraugli score for comparison
+                score *= -1.0;
+            }
+            score_quality.push((score, new_point as u32));
 
             // Update boundary
-            if score < self.target {
-                vmaf_lower = score;
-                vmaf_cq_lower = new_point as u32;
+            if score < target {
+                score_lower = score;
+                cq_lower = new_point as u32;
             } else {
-                vmaf_upper = score;
-                vmaf_cq_upper = new_point as u32;
-            }
-        }
-
-        let (q, q_vmaf) = interpolated_target_q(vmaf_cq.clone(), self.target);
+                score_upper = score;
+                cq_upper = new_point as u32;
+            }
+        }
+
+        let (q, q_score) = interpolated_target_q(score_quality.clone(), target);
+
+        // Invert butteraugli scores back to positive for logging
+        if self.metric == TargetMetric::BUTTERAUGLI {
+            for (score, _) in score_quality.iter_mut() {
+                *score *= -1.0;
+            }
+        }
         log_probes(
-            &mut vmaf_cq,
+            &mut score_quality,
             frames as u32,
             self.probing_rate as u32,
             &chunk.name(),
             q as u32,
-            q_vmaf,
+            q_score,
             Skip::None,
         );
 
         Ok(q as u32)
     }
->>>>>>> 37189c21
-
-    fn vmaf_probe(&self, chunk: &Chunk, q: usize) -> Result<PathBuf, Box<EncoderCrash>> {
+
+    fn probe(&self, chunk: &Chunk, q: usize) -> Result<PathBuf, Box<EncoderCrash>> {
         let vmaf_threads = if self.vmaf_threads == 0 {
             vmaf_auto_threads(self.workers)
         } else {
             self.vmaf_threads
         };
 
-<<<<<<< HEAD
-  fn probe(&self, chunk: &Chunk, q: usize) -> Result<PathBuf, Box<EncoderCrash>> {
-    let vmaf_threads = if self.vmaf_threads == 0 {
-      vmaf_auto_threads(self.workers)
-    } else {
-      self.vmaf_threads
-    };
-
-    let cmd = self.encoder.probe_cmd(
-      self.temp.clone(),
-      chunk.index,
-      q,
-      self.pix_format,
-      self.probing_rate,
-      vmaf_threads,
-      self.video_params.clone(),
-      self.probe_slow,
-    );
-=======
         let cmd = self.encoder.probe_cmd(
             self.temp.clone(),
             chunk.index,
@@ -409,7 +245,6 @@
             self.video_params.clone(),
             self.probe_slow,
         );
->>>>>>> 37189c21
 
         let future = async {
             let mut source = if let [pipe_cmd, args @ ..] = &*chunk.source_cmd {
@@ -482,105 +317,6 @@
 
             Ok(())
         };
-<<<<<<< HEAD
-        error!("[chunk {}] {}", chunk.index, e);
-        return Err(e);
-      }
-
-      Ok(())
-    };
-
-    let rt = tokio::runtime::Builder::new_current_thread()
-      .enable_io()
-      .build()
-      .unwrap();
-
-    rt.block_on(future)?;
-
-    let probe_name = Path::new(&chunk.temp)
-      .join("split")
-      .join(format!("v_{q}_{}.ivf", chunk.index));
-
-    Ok(probe_name)
-  }
-
-  fn vmaf_probe(&self, chunk: &Chunk, q: usize) -> Result<PathBuf, Box<EncoderCrash>> {
-    let probe_name = self.probe(chunk, q)?;
-    let fl_path = Path::new(&chunk.temp)
-      .join("split")
-      .join(format!("{}.json", chunk.index));
-
-    vmaf::run_vmaf(
-      &probe_name,
-      chunk.source_cmd.as_slice(),
-      self.vspipe_args.clone(),
-      &fl_path,
-      self.model.as_ref(),
-      &self.vmaf_res,
-      &self.vmaf_scaler,
-      self.probing_rate,
-      self.vmaf_filter.as_deref(),
-      self.vmaf_threads,
-    )?;
-
-    Ok(fl_path)
-  }
-  fn ssimulacra2_probe(&self, chunk: &Chunk, q: usize) -> Result<Vec<f64>, Box<EncoderCrash>> {
-    let probe_name = self.probe(chunk, q)?;
-
-    let scores = measure_ssimulacra2(
-      chunk.input.as_path(),
-      &probe_name,
-      (chunk.start_frame as u32, chunk.end_frame as u32),
-      self.probing_rate,
-    )
-    .unwrap();
-
-    Ok(scores)
-  }
-
-  fn butteraugli_probe(&self, chunk: &Chunk, q: usize) -> Result<Vec<f64>, Box<EncoderCrash>> {
-    let probe_name = self.probe(chunk, q)?;
-
-    let scores = measure_butteraugli(
-      chunk.input.as_path(),
-      &probe_name,
-      (chunk.start_frame as u32, chunk.end_frame as u32),
-      self.probing_rate,
-    )
-    .unwrap();
-
-    Ok(scores)
-  }
-
-  fn xpsnr_probe(&self, chunk: &Chunk, q: usize) -> Result<PathBuf, Box<EncoderCrash>> {
-    let probe_name = self.probe(chunk, q)?;
-    let fl_path = Path::new(&chunk.temp)
-      .join("split")
-      .join(format!("{}.json", chunk.index));
-
-    xpsnr::run_xpsnr(
-      &probe_name,
-      chunk.source_cmd.as_slice(),
-      self.vspipe_args.clone(),
-      &fl_path,
-      &self.xpsnr_res,
-      &self.vmaf_scaler,
-      self.probing_rate,
-    )?;
-
-    Ok(fl_path)
-  }
-
-  pub fn per_shot_target_quality_routine(
-    &self,
-    chunk: &mut Chunk,
-    worker_id: Option<usize>,
-  ) -> Result<(), Box<EncoderCrash>> {
-    chunk.tq_cq = Some(self.per_shot_target_quality(chunk, worker_id)?);
-    Ok(())
-  }
-=======
 
         let rt = tokio::runtime::Builder::new_current_thread().enable_io().build().unwrap();
 
@@ -588,6 +324,12 @@
 
         let probe_name =
             Path::new(&chunk.temp).join("split").join(format!("v_{q}_{}.ivf", chunk.index));
+
+        Ok(probe_name)
+    }
+
+    fn vmaf_probe(&self, chunk: &Chunk, q: usize) -> Result<PathBuf, Box<EncoderCrash>> {
+        let probe_name = self.probe(chunk, q)?;
         let fl_path = Path::new(&chunk.temp).join("split").join(format!("{}.json", chunk.index));
 
         vmaf::run_vmaf(
@@ -605,6 +347,50 @@
 
         Ok(fl_path)
     }
+    fn ssimulacra2_probe(&self, chunk: &Chunk, q: usize) -> Result<Vec<f64>, Box<EncoderCrash>> {
+        let probe_name = self.probe(chunk, q)?;
+
+        let scores = measure_ssimulacra2(
+            chunk.input.as_path(),
+            &probe_name,
+            (chunk.start_frame as u32, chunk.end_frame as u32),
+            self.probing_rate,
+        )
+        .unwrap();
+
+        Ok(scores)
+    }
+
+    fn butteraugli_probe(&self, chunk: &Chunk, q: usize) -> Result<Vec<f64>, Box<EncoderCrash>> {
+        let probe_name = self.probe(chunk, q)?;
+
+        let scores = measure_butteraugli(
+            chunk.input.as_path(),
+            &probe_name,
+            (chunk.start_frame as u32, chunk.end_frame as u32),
+            self.probing_rate,
+        )
+        .unwrap();
+
+        Ok(scores)
+    }
+
+    fn xpsnr_probe(&self, chunk: &Chunk, q: usize) -> Result<PathBuf, Box<EncoderCrash>> {
+        let probe_name = self.probe(chunk, q)?;
+        let fl_path = Path::new(&chunk.temp).join("split").join(format!("{}.json", chunk.index));
+
+        xpsnr::run_xpsnr(
+            &probe_name,
+            chunk.source_cmd.as_slice(),
+            self.vspipe_args.clone(),
+            &fl_path,
+            &self.xpsnr_res,
+            &self.vmaf_scaler,
+            self.probing_rate,
+        )?;
+
+        Ok(fl_path)
+    }
 
     #[inline]
     pub fn per_shot_target_quality_routine(
@@ -615,7 +401,6 @@
         chunk.tq_cq = Some(self.per_shot_target_quality(chunk, worker_id)?);
         Ok(())
     }
->>>>>>> 37189c21
 }
 
 pub fn weighted_search(num1: f64, vmaf1: f64, num2: f64, vmaf2: f64, target: f64) -> usize {
@@ -689,65 +474,33 @@
 }
 
 pub fn log_probes(
-<<<<<<< HEAD
-  cq_scores: &mut [(f64, u32)],
-  frames: u32,
-  probing_rate: u32,
-  chunk_idx: &str,
-  target_q: u32,
-  target_score: f64,
-  skip: Skip,
-) {
-  cq_scores.sort_by_key(|(_score, q)| *q);
-
-  // TODO: take chunk id as integer instead and format with {:05}
-  debug!(
-    "chunk {}: P-Rate={}, {} frames
-    TQ-Probes: {:.2?}{}
-    Target Q={:.0}, Score={:.2}",
-    chunk_idx,
-    probing_rate,
-    frames,
-    cq_scores,
-    match skip {
-      Skip::High => " Early Skip High Q",
-      Skip::Low => " Early Skip Low Q",
-      Skip::None => "",
-    },
-    target_q,
-    target_score
-  );
-=======
-    vmaf_cq_scores: &mut [(f64, u32)],
+    cq_scores: &mut [(f64, u32)],
     frames: u32,
     probing_rate: u32,
     chunk_idx: &str,
     target_q: u32,
-    target_vmaf: f64,
+    target_score: f64,
     skip: Skip,
 ) {
-    vmaf_cq_scores.sort_by_key(|(_score, q)| *q);
+    cq_scores.sort_by_key(|(_score, q)| *q);
 
     // TODO: take chunk id as integer instead and format with {:05}
     debug!(
-        "chunk {}: P-Rate={}, {} frames",
-        chunk_idx, probing_rate, frames
-    );
-    debug!(
-        "chunk {}: TQ-Probes: {:.2?}{}",
+        "chunk {}: P-Rate={}, {} frames
+    TQ-Probes: {:.2?}{}
+    Target Q={:.0}, Score={:.2}",
         chunk_idx,
-        vmaf_cq_scores,
+        probing_rate,
+        frames,
+        cq_scores,
         match skip {
             Skip::High => " Early Skip High Q",
             Skip::Low => " Early Skip Low Q",
             Skip::None => "",
-        }
+        },
+        target_q,
+        target_score
     );
-    debug!(
-        "chunk {}: Target Q={:.0}, VMAF={:.2}",
-        chunk_idx, target_q, target_vmaf
-    );
->>>>>>> 37189c21
 }
 
 #[inline]
@@ -822,4 +575,24 @@
     }
 
     (xb, yb + y)
+}
+
+#[cfg(test)]
+mod tests {
+    use crate::target_quality::lagrange_bisect;
+
+    #[test]
+    fn test_bisect() {
+        let sorted = vec![(0, 0.0), (1, 1.0), (256, 256.0 * 256.0)];
+
+        assert!(lagrange_bisect(&sorted, 0.0).0 == 0);
+        assert!(lagrange_bisect(&sorted, 1.0).0 == 1);
+        assert!(lagrange_bisect(&sorted, 256.0 * 256.0).0 == 256);
+
+        assert!(lagrange_bisect(&sorted, 8.0).0 == 3);
+        assert!(lagrange_bisect(&sorted, 9.0).0 == 3);
+
+        assert!(lagrange_bisect(&sorted, -1.0).0 == 0);
+        assert!(lagrange_bisect(&sorted, 2.0 * 256.0 * 256.0).0 == 256);
+    }
 }