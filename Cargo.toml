[package]
name = "av1an"
version = "0.3.0"
authors = ["Zen <master_of_zen@protonmail.com>"]
description = """
Cross-platform command-line AV1 / VP9 / HEVC / H264 encoding framework with per scene quality encoding
"""
repository = "https://github.com/master-of-zen/Av1an"
keywords = ["video"]
categories = ["command-line-utilities"]
license = "GPL-3.0"
edition = "2018"

[[bin]]
path = "src/main.rs"
name = "av1an"

[dependencies]
anyhow = "1.0.42"
serde_json = "1.0.64"
serde = { version = "1.0.126", features = ["serde_derive"] }
shlex = "1.0.0"
path_abs = "0.5.1"
<<<<<<< HEAD
av1an-cli = { path = "av1an-cli", version = "0.2.1-2" }
av1an-core = { path = "av1an-core", version = "0.2.0" }
=======
av1an-cli = { path = "av1an-cli", version = "0.3.0" }
av1an-core = { path = "av1an-core", version = "0.3.0" }
>>>>>>> 6ab07aa7

[features]
default = ["vapoursynth_new_api"]
ffmpeg_static = ["av1an-core/ffmpeg_static", "av1an-cli/ffmpeg_static"]
vapoursynth_new_api = ["av1an-core/vapoursynth_new_api"]

[workspace]
members = ["av1an-core", "av1an-cli"]

[profile.dev.package.av-scenechange]
opt-level = 3

[profile.release]
lto = "thin"
codegen-units = 1

[profile.ci]
inherits = "release"
lto = "off"
codegen-units = 1024
debug-assertions = true
overflow-checks = true<|MERGE_RESOLUTION|>--- conflicted
+++ resolved
@@ -21,13 +21,8 @@
 serde = { version = "1.0.126", features = ["serde_derive"] }
 shlex = "1.0.0"
 path_abs = "0.5.1"
-<<<<<<< HEAD
-av1an-cli = { path = "av1an-cli", version = "0.2.1-2" }
-av1an-core = { path = "av1an-core", version = "0.2.0" }
-=======
 av1an-cli = { path = "av1an-cli", version = "0.3.0" }
 av1an-core = { path = "av1an-core", version = "0.3.0" }
->>>>>>> 6ab07aa7
 
 [features]
 default = ["vapoursynth_new_api"]
